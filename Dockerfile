FROM node:16.1-alpine3.11

<<<<<<< HEAD
ENV MORPHIR_USER = morphirUser
# Add Non Root User
RUN adduser -S -H $MORPHIR_USER

=======
>>>>>>> 32306b8b
LABEL author="Piyush Gupta"

ENV  NODE_ENV=production

ENV PORT=3000
ENV MORPHIR_USER = morphir

# Add Non Root User
RUN adduser --system --uid=7357 --no-create-home ${MORPHIR_USER}

#Directory of Docker Container
WORKDIR /var/morphir_home

COPY ./tests-integration/reference-model ./

RUN npm install -g morphir-elm && morphir-elm make

EXPOSE $PORT

USER $MORPHIR_USER

ENTRYPOINT ["morphir-elm","develop"]
#docker run --name ContainerName -p 3000:3000 ImageID<|MERGE_RESOLUTION|>--- conflicted
+++ resolved
@@ -1,16 +1,8 @@
 FROM node:16.1-alpine3.11
 
-<<<<<<< HEAD
-ENV MORPHIR_USER = morphirUser
-# Add Non Root User
-RUN adduser -S -H $MORPHIR_USER
-
-=======
->>>>>>> 32306b8b
 LABEL author="Piyush Gupta"
 
 ENV  NODE_ENV=production
-
 ENV PORT=3000
 ENV MORPHIR_USER = morphir
 
