module Morphir.Web.MultiaryDecisionTreeTest exposing (..)

import Array exposing (fromList, get)
import Browser
import Css exposing (auto, bold, fontSize, px, width, xxSmall)
import Dict exposing (Dict, values)
import Element exposing (Element, column, el, fill, html, layout, none, padding, paddingEach, px, row, shrink, spacing, table)
import Html exposing (a)
import Html.Styled exposing (Html, div, fromUnstyled, input, map, option, select, text, toUnstyled)
import Html.Styled.Attributes exposing (class, css, id, placeholder, type_, value)
import Html.Styled.Events exposing (onInput)
import Maybe exposing (withDefault)
import Morphir.Graph.Grapher exposing (Node(..))
import Morphir.IR as IR
import Morphir.IR.Distribution exposing (Distribution(..))
import Morphir.IR.FQName as FQName
import Morphir.IR.Literal as Literal exposing (Literal(..))
import Morphir.IR.Name as Name exposing (Name)
import Morphir.IR.Package as Package
import Morphir.IR.Type as Type
import Morphir.IR.Value as Value exposing (Pattern(..), RawValue, Value(..), ifThenElse, patternMatch, toString, unit, variable)
import Morphir.SDK.Bool exposing (false, true)
import Morphir.Value.Error as Error
import Morphir.Value.Interpreter as Interpreter exposing (matchPattern)
import Morphir.Visual.Components.DecisionTable exposing (Match(..))
import Morphir.Visual.Components.MultiaryDecisionTree
import Morphir.Visual.Config exposing (Config, HighlightState(..))
import Morphir.Visual.Theme as Theme
import Morphir.Visual.ViewPattern as ViewPattern
import Morphir.Visual.ViewValue as ViewValue
import Morphir.Visual.VisualTypedValue exposing (VisualTypedValue)
import Mwc.Button
import Mwc.TextField
import Parser exposing (number)
import String exposing (fromInt, length)
import Svg.Attributes exposing (style)
import Tree as Tree
import TreeView as TreeView



--load ir and figure out what to show
-- reading an ir and selecting the function in it to visualize
-- scratch view value integration
-- use example data structures to feed
-- replace piece with hand written ir and function that turns it into ha
-- still hard coded examples
-- hard coding if then els eand pattern match
-- translate back into ir version of that
-- we have these examples
-- piece that turns ir into data strcutre
-- Value.IfThenElse () (var "isFoo") (var "Yes") (var "No")
-- Value.PatternMatch () (var "isFoo") List
-- define data type for values we put into tree node


type alias NodeData =
    { uid : String
    , subject : String
    , pattern : Maybe (Pattern ())
    , highlight : Bool
    }


getLabel : Maybe (Pattern ()) -> String
getLabel maybeLabel =
    case maybeLabel of
        Just label ->
            ViewPattern.patternAsText label ++ " - "

        Nothing ->
            ""


evaluateHighlight : Dict Name RawValue -> RawValue -> Pattern () -> Bool
evaluateHighlight variable value pattern =
    let
        evaluation =
            Interpreter.evaluateValue Dict.empty IR.empty variable [] value
    in
    case evaluation of
        Ok val ->
            if
                Interpreter.matchPattern pattern val
                    == Err (Error.PatternMismatch pattern value)
            then
                False

            else
                True

        Err e ->
            False



-- ViewPattern.patternAsText(node.data.pattern) ++ "->" ++ node.data.subject
-- define a function to calculate the text representation of a node


nodeLabel : Tree.Node NodeData -> String
nodeLabel n =
    case n of
        Tree.Node node ->
            getLabel node.data.pattern ++ node.data.subject



-- define another function to calculate the uid of a node
--nodeUid : Tree.Node NodeData -> TreeView.NodeUid String
--nodeUid n =
--    case n of
--        Tree.Node node -> TreeView.NodeUid node.data.uid
-- walk through wire frame
-- confused why top level doesnt have anything corresponding


initialModel : () -> ( Model, Cmd Msg )
initialModel () =
    let
        rootNodes =
            listToNode
                [ Value.patternMatch ()
                    (Value.Variable () [ "Classify By Position Type" ])
                    [ ( Value.LiteralPattern () (StringLiteral "Cash")
                      , Value.IfThenElse ()
                            (Value.Variable () [ "Is Central Bank" ])
                            (Value.IfThenElse ()
                                (Value.Variable () [ "Is Segregated Cash" ])
                                (Value.PatternMatch ()
                                    (Value.Variable () [ "Classify By Counter Party ID" ])
                                    [ ( Value.LiteralPattern () (StringLiteral "FRD"), Value.Variable () [ "1.A.4.1" ] )
                                    , ( Value.LiteralPattern () (StringLiteral "BOE"), Value.Variable () [ "1.A.4.2" ] )
                                    , ( Value.LiteralPattern () (StringLiteral "SNB"), Value.Variable () [ "1.A.4.3" ] )
                                    , ( Value.LiteralPattern () (StringLiteral "ECB"), Value.Variable () [ "1.A.4.4" ] )
                                    , ( Value.LiteralPattern () (StringLiteral "BOI"), Value.Variable () [ "1.A.4.5" ] )
                                    , ( Value.LiteralPattern () (StringLiteral "RBA"), Value.Variable () [ "1.A.4.6" ] )
                                    , ( Value.LiteralPattern () (StringLiteral "BOC"), Value.Variable () [ "1.A.4.7" ] )
                                    , ( Value.LiteralPattern () (StringLiteral "Others"), Value.Variable () [ "1.A.4.8" ] )
                                    ]
                                )
                                (Value.PatternMatch ()
                                    (Value.Variable () [ "Classify By Counter Party ID" ])
                                    [ ( Value.LiteralPattern () (StringLiteral "FRD"), Value.Variable () [ "1.A.3.1" ] )
                                    , ( Value.LiteralPattern () (StringLiteral "BOE"), Value.Variable () [ "1.A.3.2" ] )
                                    , ( Value.LiteralPattern () (StringLiteral "SNB"), Value.Variable () [ "1.A.3.3" ] )
                                    , ( Value.LiteralPattern () (StringLiteral "ECB"), Value.Variable () [ "1.A.3.4" ] )
                                    , ( Value.LiteralPattern () (StringLiteral "BOI"), Value.Variable () [ "1.A.3.5" ] )
                                    , ( Value.LiteralPattern () (StringLiteral "RBA"), Value.Variable () [ "1.A.3.6" ] )
                                    , ( Value.LiteralPattern () (StringLiteral "BOC"), Value.Variable () [ "1.A.3.7" ] )
                                    , ( Value.LiteralPattern () (StringLiteral "Others"), Value.Variable () [ "1.A.3.8" ] )
                                    ]
                                )
                            )
                            (Value.IfThenElse ()
                                (Value.Variable () [ "Is On Shore" ])
                                (Value.IfThenElse ()
                                    (Value.Variable () [ "Is NetUsd Amount Negative" ])
                                    (Value.Variable () [ "O.W.9" ])
                                    (Value.IfThenElse ()
                                        (Value.Variable () [ "Is Feed44 and CostCenter Not 5C55" ])
                                        (Value.Variable () [ "1.U.1" ])
                                        (Value.Variable () [ "1.U.4" ])
                                    )
                                )
                                (Value.IfThenElse ()
                                    (Value.Variable () [ "Is NetUsd Amount Negative" ])
                                    (Value.Variable () [ "O.W.10" ])
                                    --
                                    (Value.IfThenElse ()
                                        (Value.Variable () [ "Is Feed44 and CostCenter Not 5C55" ])
                                        (Value.Variable () [ "1.U.2" ])
                                        (Value.Variable () [ "1.U.4" ])
                                    )
                                 --
                                )
                            )
                      )
                    , ( Value.LiteralPattern () (StringLiteral "Inventory"), Value.Unit () )
                    , ( Value.LiteralPattern () (StringLiteral "Pending Trades"), Value.Unit () )
                    ]
                ]
    in
    ( { rootNodes = rootNodes
      , treeModel = TreeView.initializeModel2 configuration rootNodes
      , selectedNode = Nothing
      }
    , Cmd.none
    )



-- initialize the TreeView model


type alias Model =
    { rootNodes : List (Tree.Node NodeData)
    , treeModel : TreeView.Model NodeData String NodeDataMsg (Maybe NodeData)
    , selectedNode : Maybe NodeData
    }


nodeUidOf : Tree.Node NodeData -> TreeView.NodeUid String
nodeUidOf n =
    case n of
        Tree.Node node ->
            TreeView.NodeUid node.data.uid



--construct a configuration for your tree view


configuration : TreeView.Configuration2 NodeData String NodeDataMsg (Maybe NodeData)
configuration =
    TreeView.Configuration2 nodeUidOf viewNodeData TreeView.defaultCssClasses



-- otherwise interact with your tree view in the usual TEA manner


type Msg
    = TreeViewMsg (TreeView.Msg2 String NodeDataMsg)
    | ExpandAll
    | CollapseAll


setNodeContent : String -> String -> TreeView.Model NodeData String NodeDataMsg (Maybe NodeData) -> TreeView.Model NodeData String NodeDataMsg (Maybe NodeData)
setNodeContent nodeUid subject treeModel =
    TreeView.updateNodeData
        (\nodeData -> nodeData.uid == nodeUid)
        (\nodeData -> { nodeData | subject = subject })
        treeModel


setNodeHighlight : String -> Bool -> TreeView.Model NodeData String NodeDataMsg (Maybe NodeData) -> TreeView.Model NodeData String NodeDataMsg (Maybe NodeData)
setNodeHighlight nodeUid highlight treeModel =
    TreeView.updateNodeData
        (\nodeData -> nodeData.uid == nodeUid)
        (\nodeData -> { nodeData | highlight = highlight })
        treeModel


update : Msg -> Model -> ( Model, Cmd Msg )
update message model =
    let
        treeModel =
            case message of
                TreeViewMsg (TreeView.CustomMsg nodeDataMsg) ->
                    case nodeDataMsg of
                        EditContent nodeUid content ->
                            setNodeHighlight nodeUid True model.treeModel

                TreeViewMsg tvMsg ->
                    TreeView.update2 tvMsg model.treeModel

                ExpandAll ->
                    TreeView.expandAll model.treeModel

                CollapseAll ->
                    TreeView.collapseAll model.treeModel

        selectedNode =
            TreeView.getSelected treeModel |> Maybe.map .node |> Maybe.map Tree.dataOf
    in
    ( { model
        | treeModel = treeModel
        , selectedNode = selectedNode
      }
    , Cmd.none
    )


expandAllCollapseAllButtons : Html Msg
expandAllCollapseAllButtons =
    div
        []
        [ Mwc.Button.view
            [ Mwc.Button.raised
            , Mwc.Button.onClick ExpandAll
            , Mwc.Button.label "Expand all"
            ]
        , Mwc.Button.view
            [ Mwc.Button.raised
            , Mwc.Button.onClick CollapseAll
            , Mwc.Button.label "Collapse all"
            ]
        ]


selectedNodeDetails : Model -> Html Msg
selectedNodeDetails model =
    let
        selectedDetails =
            Maybe.map (\nodeData -> nodeData.uid ++ ": " ++ nodeData.subject) model.selectedNode
                |> Maybe.withDefault "(nothing selected)"

        --selectedHighlight = Maybe.map (\nodeData -> nodeData.highlight) model.selectedNode
    in
    div
        [ css [ width auto ] ]
        [ Mwc.TextField.view
            [ Mwc.TextField.readonly True
            , Mwc.TextField.label selectedDetails
            ]
        ]



-- avilitiy to view tree


view : Model -> Html Msg
view model =
    div
        [ css [ width auto ] ]
        [ select [ id "first" ] [ option [ value "0" ] [ text "Cash" ], option [ value "1" ] [ text "Inventory" ], option [ value "2" ] [ text "Pending Trades" ] ]
        , select [ id "bank-type", class "sub-selector" ] [ option [ value "0" ] [ text "Central Bank" ], option [ value "1" ] [ text "Onshore" ] ]
        , select [ id "cash-type", class "sub-selector" ] [ option [ value "0" ] [ text "Segregated Cash" ], option [ value "1" ] [ text "Not" ] ]
        , select [ id "negative-type", class "hidden-on-start sub-selector" ] [ option [ value "0" ] [ text "NetUSD is Negative" ], option [ value "1" ] [ text "NetUSD is Positive" ] ]

        --, select [id "classify-type"] [option [] [text "Classify by Counter-Party ID"], option [] [text "Don't"]]
        --, select [id "bottom-level"] [option [] [text "FRD"], option [] [text "BOE"], option [] [text "SNB"]
        --    , option [] [text "ECB"], option [] [text "BOJ"], option [] [text "RBA"]
        --    , option [] [text "BOC"], option [] [text "Others"]]
        , expandAllCollapseAllButtons
        , selectedNodeDetails model
        , map TreeViewMsg (TreeView.view2 model.selectedNode model.treeModel |> fromUnstyled)
        ]



-- if (or when) you want the tree view to navigate up/down between visible nodes and expand/collapse nodes on arrow key presse


subscriptions : Model -> Sub Msg
subscriptions model =
    Sub.map TreeViewMsg (TreeView.subscriptions2 model.treeModel)


mylist : List (Value () ())
mylist =
    [ Value.Literal () (BoolLiteral True)
    , Value.Literal () (StringLiteral "Cash")
    , Value.Literal () (BoolLiteral True)
    , Value.Literal () (BoolLiteral False)
    , Value.Literal () (StringLiteral "SNB")
    ]


main =
    Browser.element
        { init = initialModel
        , view = view >> toUnstyled
        , update = update
        , subscriptions = subscriptions
        }


toMaybeList : List ( Pattern (), Value () () ) -> List ( Maybe (Pattern ()), Value () () )
toMaybeList list =
    let
        patterns =
            List.map Tuple.first list

        maybePatterns =
            List.map Just patterns

        values =
            List.map Tuple.second list
    in
    List.map2 Tuple.pair maybePatterns values



-- pass in a bunch of variables
-- call the enterpreteur to do any business logic


listToNode : List (Value () ()) -> List (Tree.Node NodeData)
listToNode values =
    let
        uids =
            List.range 1 (List.length values)
    in
    List.map2 toTranslate values uids


toTranslate : Value () () -> Int -> Tree.Node NodeData
toTranslate value uid =
    translation2 ( Nothing, value ) (fromInt uid)



-- Tree.Node NodeData


translation2 : ( Maybe (Pattern ()), Value () () ) -> String -> Tree.Node NodeData
translation2 ( pattern, value ) uid =
    case value of
        Value.IfThenElse _ condition thenBranch elseBranch ->
            let
                data =
                    NodeData uid (Value.toString condition) pattern false

                uids =
                    createUIDS 2 uid

                list =
                    [ ( Just (Value.LiteralPattern () (BoolLiteral True)), thenBranch ), ( Just (Value.LiteralPattern () (BoolLiteral False)), elseBranch ) ]

                children : List (Tree.Node NodeData)
                children =
                    List.map2 translation2 list uids
            in
            Tree.Node
                { data = data
                , children = children
                }

        Value.PatternMatch tpe param patterns ->
            let
                data =
                    NodeData uid (Value.toString param) pattern false

                maybePatterns =
                    toMaybeList patterns

                uids =
                    createUIDS (List.length maybePatterns) uid

                children : List (Tree.Node NodeData)
                children =
                    List.map2 translation2 maybePatterns uids
            in
            Tree.Node
                { data = data
                , children = children
                }

        _ ->
            --Value.toString value ++ (fromInt uid) ++ " ------ "
            Tree.Node { data = NodeData uid (Value.toString value) pattern false, children = [] }


createUIDS : Int -> String -> List String
createUIDS range currentUID =
    let
        intRange =
            List.range 1 range

        stringRange =
            List.map fromInt intRange

        appender int =
            String.append (currentUID ++ ".") int
    in
    List.map appender stringRange


type NodeDataMsg
    = EditContent String String -- uid content


viewNodeData : Maybe NodeData -> Tree.Node NodeData -> Html.Html NodeDataMsg
viewNodeData selectedNode node =
    let
        nodeData =
            Tree.dataOf node

        dict =
            Dict.fromList
                --[ ( [ "Type" ], Value.Literal () (StringLiteral "1") )
                --, ( [ "Type" ], Value.Literal () (StringLiteral "2") )
                --, ( [ "Type" ], Value.Literal () (StringLiteral "3") )
                --]
                --[ ( [ "Is Central Bank" ], Value.Literal () (BoolLiteral True) )
                --, ( [ "Is Central Bank" ], Value.Literal () (BoolLiteral False) )
                --]
                []

        selected =
            selectedNode
                |> Maybe.map (\sN -> nodeData.uid == sN.uid)
                |> Maybe.withDefault False

        --updatedNode =
        --    setNodeHighlight nodeData.uid
        --        (evaluateHighlight dict
        --            (Value.Variable () [ "Type" ])
        --           (withDefault (WildcardPattern ()) nodeData.pattern)
        --        )
        correctPathNumber =
            length nodeData.uid // 2 |> Debug.log ("homie" ++ nodeData.uid)

        correctPath =
            withDefault (Value.Literal () (BoolLiteral True)) (Array.get correctPathNumber (Array.fromList mylist)) |> Debug.log ("the correct path" ++ fromInt correctPathNumber)

        highlight =
            evaluateHighlight dict
<<<<<<< HEAD
                (Value.Literal () (StringLiteral "1"))
=======
                correctPath
>>>>>>> 2bcfbb35
                (withDefault (WildcardPattern ()) nodeData.pattern)

        --|> Debug.log ("logging " ++ getLabel nodeData.pattern ++ " subbie " ++ nodeData.subject)
    in
    if highlight then
        text (getLabel nodeData.pattern ++ nodeData.subject ++ "  Highlight")
            |> toUnstyled
        --|> Debug.log nodeData.subject

    else
        text (getLabel nodeData.pattern ++ nodeData.subject)
            |> toUnstyled



--getLabel: Maybe (Pattern ()) -> String
--
--getLabel pattern =
--    Element.table []
--            { data = pattern
--            , columns =
--                [ { header = none
--                  , width = px 150
--                  , view =
--                        \myLabel ->
--                            ViewPattern.patternAsText(pattern)
--                  }
--                , { header = none
--                  , width = px 150
--                  , view =
--                        \myLabel ->
--                            "  ->  "
--                  }
--                ]
--            }<|MERGE_RESOLUTION|>--- conflicted
+++ resolved
@@ -499,11 +499,7 @@
 
         highlight =
             evaluateHighlight dict
-<<<<<<< HEAD
-                (Value.Literal () (StringLiteral "1"))
-=======
                 correctPath
->>>>>>> 2bcfbb35
                 (withDefault (WildcardPattern ()) nodeData.pattern)
 
         --|> Debug.log ("logging " ++ getLabel nodeData.pattern ++ " subbie " ++ nodeData.subject)
