--- conflicted
+++ resolved
@@ -1,61 +1,39 @@
 module Morphir.Web.MultiaryDecisionTreeTest exposing (..)
 
-import Array exposing (length)
 import Browser
-<<<<<<< HEAD
-import List exposing (foldl, foldr, head, map)
-import Morphir.IR.Value as Value exposing (Pattern, RawValue, Value)
-
-import Dict
-import Element exposing (Element, column, el, fill, layout, none, padding, paddingEach, px, row, shrink, spacing, table)
-import Html.Styled.Attributes exposing (class, css, id, value)
-import Html exposing (a)
-
-import Html.Styled exposing (Html, div, fromUnstyled, option, select, text, toUnstyled)
-=======
+import Morphir.IR as IR exposing (IR)
 import Morphir.IR.Value as Value exposing (Pattern, RawValue, Value(..), toString, unit, variable)
-
-import Dict
+import Morphir.ListOfResults as ListOfResults
+
+import Dict exposing (Dict)
 import Element exposing (Element, column, el, fill, html, layout, none, padding, paddingEach, px, row, shrink, spacing, table)
 import Html.Styled.Attributes exposing (class, css, id, placeholder, value)
 import Html exposing (a)
-
-
+import Morphir.Value.Error exposing (Error, PatternMismatch)
+import Morphir.Value.Interpreter as Interpreter
 import Html.Styled exposing (Html, div, fromUnstyled, map, option, select, text, toUnstyled)
 
->>>>>>> 91e65027
 import Css exposing (auto, px, width)
 import Morphir.IR.Distribution exposing (Distribution(..))
-import Morphir.IR.FQName as FQName
+import Morphir.IR.FQName as FQName exposing (FQName)
 import Morphir.IR.Literal as Literal exposing (Literal(..))
-import Morphir.IR.Name as Name
+import Morphir.IR.Name as Name exposing (Name)
 import Morphir.IR.Package as Package
 import Morphir.IR.Type as Type
-<<<<<<< HEAD
-import Morphir.IR.Value as Value
---import Morphir.SDK.Number exposing (fromInt)
-import Morphir.Visual.Components.DecisionTree exposing (BranchNode)
-=======
 import Morphir.IR.Value as Value exposing (ifThenElse, patternMatch)
+import Morphir.Value.Native as Native
 import Morphir.Visual.Components.MultiaryDecisionTree
->>>>>>> 91e65027
-import Morphir.Visual.Config exposing (Config)
+import Morphir.Visual.Config as Config exposing (Config, HighlightState(..))
 import Morphir.Visual.Theme as Theme
 import Morphir.Visual.ViewPattern as ViewPattern
 import Morphir.Visual.ViewValue as ViewValue
 import Morphir.Visual.VisualTypedValue exposing (VisualTypedValue)
-<<<<<<< HEAD
-import String exposing (fromInt)
-import Tree as Tree exposing (Node(..))
-=======
 import Parser exposing (number)
 import String exposing (fromInt)
 import Tree as Tree
->>>>>>> 91e65027
 import TreeView as TreeView
 import Mwc.Button
 import Mwc.TextField
-import Tuple exposing (first, second)
 
 --load ir and figure out what to show
 
@@ -81,6 +59,27 @@
     , pattern : Maybe (Pattern())
     }
 
+type alias Variables =
+    Dict Name RawValue
+
+--Pass in values from the dropdowns
+--This will give us back a value we use to highlight
+evaluateValue : Variables -> RawValue -> Result Error RawValue
+evaluateValue variable value =
+   --let
+   --   dropdown : Dict Name RawValue
+   --   dropdown =
+   --     Dict
+   --in
+   -- will match on patternmatch or ifthenelse
+   Interpreter.evaluateValue (Dict.empty) IR.empty variable [] value
+
+highlight : Result Error RawValue -> Result PatternMismatch Variables -> HighlightState
+highlight evalResult matchPatResult =
+   Default
+
+
+
 getLabel : Maybe (Pattern()) -> String
 getLabel maybeLabel =
     case maybeLabel of
@@ -101,133 +100,13 @@
     case n of
         Tree.Node node -> TreeView.NodeUid node.data.uid
 
-<<<<<<< HEAD
---translation2 : Value () ()-> Int -> Maybe (Pattern()) -> Tree.Node NodeData
---translation2 value uid pattern =
---    case value of
---        Value.IfThenElse _ condition thenBranch elseBranch ->
---            let
---
---                data = NodeData (fromInt uid) (Value.toString condition) pattern
---                newid = uid + 1
---                children : List ( Tree.Node NodeData )
---                children = [translation2 thenBranch newid (Just( Value.LiteralPattern () (BoolLiteral True))),
---                            translation2 elseBranch newid (Just( Value.LiteralPattern () (BoolLiteral False)))
---                    ]
---            in
---                Tree.Node {
---                 data = data, children = children
---                }
---
---        Value.PatternMatch tpe param patterns ->
---                    let
---                        data = NodeData (fromInt uid) (Value.toString param) pattern
---                        newid = uid + 1
---                        children : List ( Tree.Node NodeData )
---                        children = [ ]
---                    in
---                        Tree.Node {
---                         data = data, children = children
---                        }
---        _ ->
---                    --Value.toString value ++ (fromInt uid) ++ " ------ "
---                    Tree.Node { data = NodeData (fromInt uid) (Value.toString value) pattern, children = [] }
-
-
--- conversion function
--- add maybe pattern
-convert : Value () ()-> Int -> Maybe (Pattern()) -> Tree.Node NodeData
-convert value uid pattern =
-    case value of
-        Value.IfThenElse _ condition thenBranch elseBranch ->
-            let
-                data = NodeData (fromInt uid) (Value.toString condition) pattern
-                newid = uid + 1
-                children : List ( Tree.Node NodeData )
-                children = [convert thenBranch newid
-                            (Just( Value.LiteralPattern () (BoolLiteral True))),
-                            convert elseBranch newid
-                            (Just( Value.LiteralPattern () (BoolLiteral False)))
-                           ]
-            in
-                Tree.Node {
-                data = data,
-                children = children}
-
-        Value.PatternMatch tpe param patterns->
-            let
-                data = NodeData (fromInt uid) (Value.toString param) pattern
-                newid = uid + 1
-                children : List (Tree.Node NodeData)
-                children = []
-            in
-               Tree.Node {
-               data = data,
-               children = children}
-
-        _ -> Tree.Node { data = NodeData (fromInt uid) (Value.toString value) pattern, children = [] }
-=======
 -- walk through wire frame
 -- confused why top level doesnt have anything corresponding
->>>>>>> 91e65027
 
 initialModel : () -> (Model, Cmd Msg)
 initialModel () =
     let
         rootNodes =
-<<<<<<< HEAD
-                    [convert
-                        (Value.IfThenElse () (Value.Variable () ["isFoo"]) (Value.Variable () ["Yes"]) (Value.IfThenElse () (Value.Variable () ["isBar"])
-                        (Value.Variable () ["Yes"]) (Value.Variable () ["No"]))) 1 Nothing
-                    ]
-        --rootNodes =
-        --    [ Tree.Node
-        --        { children =
-        --            [ Tree.Node { children = [], data = NodeData "1.1" "Yes" (Just (Value.LiteralPattern () (BoolLiteral True)))}
-        --            , Tree.Node { children = [], data = NodeData "1.2" "No" (Just (Value.LiteralPattern () (BoolLiteral False)))} ],
-        --            data = NodeData "1" "isFoo" Nothing
-        --        }
-        --
-        --
-        --    , Tree.Node
-        --        { children =
-        --            [ Tree.Node
-        --            {
-        --            children = [ Tree.Node
-        --                        { children = [], data = NodeData "2.1.1" "YesAndYes"  (Just( Value.LiteralPattern () (BoolLiteral True))) },
-        --                        Tree.Node
-        --                        { children = [], data = NodeData "2.1.2" "YesAndNo"  (Just( Value.LiteralPattern () (BoolLiteral True)))} ]
-        --            ,
-        --            data = NodeData "2.1" "isBar"  (Just( Value.LiteralPattern () (BoolLiteral True)))},
-        --             Tree.Node
-        --             {
-        --             children = [],
-        --             data = NodeData "2.2" "No"  (Just ( Value.LiteralPattern () (BoolLiteral True)))}
-        --             ]
-        --
-        --        , data = NodeData "2" "isFoo" Nothing
-        --        }
-        --      , Tree.Node
-        --        { children = [
-        --        Tree.Node {
-        --            children = [],
-        --            data = NodeData "3.1" "foo" (Just ( Value.ConstructorPattern () (FQName.fromString "My:Sample:EnumValue1" ":") []))
-        --            },
-        --        Tree.Node {
-        --            children = [],
-        --            data = NodeData "3.2" "bar" (Just ( Value.ConstructorPattern () (FQName.fromString "My:Sample:EnumValue2" ":") []))
-        --            },
-        --        Tree.Node {
-        --            children = [],
-        --            data = NodeData "3.3" "baz" (Just ( Value.WildcardPattern ()))
-        --            }
-        --        ],
-        --        data = NodeData "3" "enum" Nothing
-        --
-        --        }
-        --    ]
-
-=======
 
             listToNode [
                 (Value.patternMatch () (Value.Variable () ["Type"])
@@ -266,7 +145,6 @@
                 , (( Value.LiteralPattern () (StringLiteral "3")), (Value.Variable () ["Pending Trades"]))
                 ] )
                ]
->>>>>>> 91e65027
     in
         ( { rootNodes = rootNodes
         , treeModel = TreeView.initializeModel configuration rootNodes
@@ -311,30 +189,6 @@
         , selectedNode = TreeView.getSelected treeModel |> Maybe.map .node |> Maybe.map Tree.dataOf
         }, Cmd.none )
 
--- Use 'setselectionTo'
--- Outline path based on the UID?
---highlightPath :
---    --TreeView.
--- avilitiy to view tree
-view : Model -> Html Msg
-view model =
-        div
-            [ css [width (auto)]]
-            [
-            select [id "first"] [option [value "0"] [text "Cash"], option [value "1"] [text "Inventory"], option [value "2"] [text "Pending Trades"]]
-            , select [id "bank-type", class "sub-selector"] [option [value "0"] [text "Central Bank"], option [value "1"] [text "Onshore"]]
-            , select [id "cash-type", class "sub-selector"] [option [value "0"] [text "Segregated Cash"], option [value "1"] [text "Not"]]
-            , select [id "negative-type", class "hidden-on-start sub-selector"] [option [value "0"] [text "NetUSD is Negative"], option [value "1"] [text "NetUSD is Positive"]]
-            --, select [id "classify-type"] [option [] [text "Classify by Counter-Party ID"], option [] [text "Don't"]]
-            --, select [id "bottom-level"] [option [] [text "FRD"], option [] [text "BOE"], option [] [text "SNB"]
-            --    , option [] [text "ECB"], option [] [text "BOJ"], option [] [text "RBA"]
-            --    , option [] [text "BOC"], option [] [text "Others"]]
-            , expandAllCollapseAllButtons
-            , selectedNodeDetails model
-            , Html.Styled.map TreeViewMsg (TreeView.view model.treeModel |> fromUnstyled)
-            ]
-
--------
 expandAllCollapseAllButtons : Html Msg
 expandAllCollapseAllButtons =
     div
@@ -349,7 +203,7 @@
           , Mwc.Button.onClick CollapseAll
           , Mwc.Button.label "Collapse all"
           ]
-       ]
+      ]
 
 selectedNodeDetails : Model -> Html Msg
 selectedNodeDetails model =
@@ -366,18 +220,6 @@
                 ]
             ]
 
-<<<<<<< HEAD
--- ability to view tree
---view : Model -> Html Msg
---view model =
---        div
---            [ css [width (auto)]]
---            [ expandAllCollapseAllButtons
---            , selectedNodeDetails model
---            , Html.Styled.map TreeViewMsg (TreeView.view model.treeModel |> fromUnstyled)
---
---            ]
-=======
 -- avilitiy to view tree
 view : Model -> Html Msg
 view model =
@@ -398,18 +240,14 @@
 
             ]
 
->>>>>>> 91e65027
 
 -- if (or when) you want the tree view to navigate up/down between visible nodes and expand/collapse nodes on arrow key presse
 subscriptions : Model -> Sub Msg
 subscriptions model =
     Sub.map TreeViewMsg (TreeView.subscriptions model.treeModel)
 
-<<<<<<< HEAD
-=======
 
 --
->>>>>>> 91e65027
 main =
     Browser.element
         {
@@ -418,27 +256,6 @@
         update = update,
         subscriptions = subscriptions
         }
-<<<<<<< HEAD
-    --layout
-    --       []
-    --       <|
-    --       --(el [ padding 10]
-    --       --     (Element.text (Value.toString
-    --       --     (Value.ifThenElse
-    --       --     ()
-    --       --     (Value.Variable () ["isFoo"])
-    --       --     (Value.Variable () ["Yes"])
-    --       --     (Value.Variable () ["No"])
-    --       --     ))))
-    --
-    --       (el [ padding 10]
-    --               (Element.text (Value.toString
-    --               (Value.patternMatch
-    --               ()
-    --               (Value.Variable () ["isFoo"])
-    --               [(Value.UnitPattern (), (Value.Variable () ["Hi"]))]
-    --               ))))
-=======
 toMaybeList : List(Pattern(), Value () () ) -> List(Maybe(Pattern()), Value () () )
 toMaybeList list =
     let
@@ -505,48 +322,6 @@
 
     in
         List.map appender stringRange
-----
---main =
---    layout
---            []
---            <|
---            (el [ padding 10 ]
-
-                --(Element.text (Value.toString (Value.IfThenElse () (Value.Variable () ["isFoo"]) (Value.Variable () ["Yes"])
-                --(Value.IfThenElse () (Value.Variable () ["isFoo"]) (Value.Variable () ["Yes"]) (Value.Variable () ["No"]))
-                --
-                -- (Element.text
-                --    (translation
-                --        (Value.IfThenElse () (Value.Variable () ["isFoo"]) (Value.Variable () ["Yes"])(Value.Variable () ["No"])) "1"
-                --    )
-                -- )
-                --(Element.text
-                --    (translation
-                --        (Value.IfThenElse () (Value.Variable () ["isFoo"]) (Value.Variable () ["Yes1"]) (Value.IfThenElse () (Value.Variable () ["isBar"]) (Value.Variable () ["Yes2"]) (Value.Variable () ["No"]))) 1
-                --    )
-                --)
-                --(Element.text
-                --    (translation2
-                --        (Value.IfThenElse () (Value.Variable () ["isFoo"]) (Value.Variable () ["Yes1"]) (Value.IfThenElse () (Value.Variable () ["isBar"]) (Value.Variable () ["Yes2"]) (Value.Variable () ["No"]))) 1
-                --    )
-                --)
-                --(Element.text
-                --    (translation2
-                --    -- ( Value.ConstructorPattern () (FQName.fromString "My:Sample:EnumValue1" ":") []
-                --        (Nothing, (Value.patternMatch () (Value.Variable () ["LALALA"])
-                --              [
-                --              ( Value.ConstructorPattern () (FQName.fromString "My:Sample:EnumValue1" ":") [], (Value.Variable () ["BAR"]))
-                --                , ( Value.ConstructorPattern () (FQName.fromString "My:Sample:EnumValue2" ":") [], (Value.Variable () ["CAAR"]))
-                --                , ( Value.WildcardPattern (),  (Value.Variable () ["DAR"]))
-                --              ]))
-                --        1
-                --    )
-                --)
-
-
-
-
-
 
 --getLabel: Maybe (Pattern ()) -> String
 --
@@ -567,5 +342,4 @@
 --                            "  ->  "
 --                  }
 --                ]
---            }
->>>>>>> 91e65027
+--            }