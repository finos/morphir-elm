module Morphir.Web.DevelopApp exposing (IRState(..), Model, Msg(..), ServerState(..), httpMakeModel, init, main, routeParser, subscriptions, update, view, viewBody, viewHeader)

import Array exposing (Array)
import Array.Extra
import Bootstrap.Accordion exposing (isOpen)
import Browser
import Browser.Navigation as Nav
import Dict exposing (Dict)
import Element
    exposing
        ( Element
        , above
        , alignLeft
        , alignRight
        , alignTop
        , centerX
        , centerY
        , clipX
        , clipY
        , column
        , el
        , fill
        , fillPortion
        , height
        , html
        , image
        , layout
        , link
        , maximum
        , mouseOver
        , moveDown
        , moveUp
        , none
        , padding
        , paddingEach
        , paddingXY
        , paragraph
        , pointer
        , px
        , rgb
        , rgba
        , rotate
        , row
        , scrollbars
        , shrink
        , spacing
        , text
        , width
        )
import Element.Background as Background
import Element.Border as Border
import Element.Events exposing (onClick)
import Element.Font as Font
import Element.Input exposing (labelAbove, labelHidden, placeholder)
import Element.Keyed
<<<<<<< HEAD
import Html exposing (input)
import Html.Attributes exposing (name)
=======
import FontAwesome.Styles as Icon
>>>>>>> 9e9ab7fb
import Http exposing (Error(..), emptyBody, jsonBody)
import Json.Decode as Decode
import Json.Encode as Encode
import Markdown.Parser as Markdown
import Markdown.Renderer
import Morphir.Correctness.Codec exposing (decodeTestSuite, encodeTestSuite)
import Morphir.Correctness.Test exposing (TestCase, TestSuite)
import Morphir.CustomAttribute.Codec exposing (decodeAttributes, decodeCustomAttributeData, encodeAttributeData)
import Morphir.CustomAttribute.CustomAttribute exposing (CustomAttributeDetail, CustomAttributeId, CustomAttributeInfo)
import Morphir.IR as IR exposing (IR)
import Morphir.IR.Distribution exposing (Distribution(..))
import Morphir.IR.Distribution.Codec as DistributionCodec
import Morphir.IR.FQName as FQName exposing (FQName)
import Morphir.IR.Module as Module exposing (ModuleName)
import Morphir.IR.Name as Name exposing (Name)
import Morphir.IR.NodeId exposing (NodeID(..))
import Morphir.IR.Package as Package exposing (PackageName)
import Morphir.IR.Path as Path exposing (Path)
import Morphir.IR.Repo as Repo exposing (Repo)
import Morphir.IR.SDK as SDK exposing (packageName)
import Morphir.IR.Type as Type exposing (Type)
import Morphir.IR.Value as Value exposing (RawValue, Value(..))
import Morphir.SDK.Dict as SDKDict
import Morphir.Type.Infer as Infer
import Morphir.Value.Error exposing (Error)
import Morphir.Value.Interpreter exposing (evaluateFunctionValue)
import Morphir.Visual.Common exposing (nameToText, nameToTitleText, pathToDisplayString, pathToFullUrl, pathToUrl, tooltip)
import Morphir.Visual.Components.Card as Card
import Morphir.Visual.Components.FieldList as FieldList
import Morphir.Visual.Components.SectionComponent as SectionComponent
import Morphir.Visual.Components.SelectableElement as SelectableElement
import Morphir.Visual.Components.TabsComponent as TabsComponent
import Morphir.Visual.Components.TreeLayout as TreeLayout
import Morphir.Visual.Config exposing (DrillDownFunctions(..), ExpressionTreePath, PopupScreenRecord, addToDrillDown, removeFromDrillDown)
import Morphir.Visual.EnrichedValue exposing (fromRawValue)
import Morphir.Visual.Theme as Theme exposing (Theme)
import Morphir.Visual.ValueEditor as ValueEditor
import Morphir.Visual.ViewType as ViewType
import Morphir.Visual.ViewValue as ViewValue
import Morphir.Visual.XRayView as XRayView
import Morphir.Web.DevelopApp.Common exposing (ifThenElse, urlFragmentToNodePath)
import Morphir.Web.Graph.DependencyGraph exposing (dependencyGraph)
import Ordering
import Set exposing (Set)
import Url exposing (Url)
import Url.Parser as UrlParser exposing (..)
import Url.Parser.Query as Query



-- MAIN


main : Program () Model Msg
main =
    Browser.application
        { init = init
        , view = view
        , update = update
        , subscriptions = subscriptions
        , onUrlChange = Navigate << UrlChanged
        , onUrlRequest = Navigate << LinkClicked
        }



-- MODEL


type alias Model =
    { key : Nav.Key
    , theme : Theme
    , irState : IRState
    , serverState : ServerState
    , testSuite : Dict FQName (Array TestCase)
    , collapsedModules : Set (TreeLayout.NodePath ModuleName)
    , showModules : Bool
    , showDefinitions : Bool
    , homeState : HomeState
    , repo : Repo
    , insightViewState : Morphir.Visual.Config.VisualState
    , argStates : InsightArgumentState
    , expandedValues : Dict ( FQName, Name ) (Value.Definition () (Type ()))
    , customAttributes : CustomAttributeInfo
    , attributeStates : AttributeEditorState
    , selectedTestcaseIndex : Int
    , testDescription : String
    , activeTabIndex : Int
    , openSections : Set Int
    }


type alias InsightArgumentState =
    Dict Name ValueEditor.EditorState


type alias AttributeEditorState =
    SDKDict.Dict AttrValueDetail ValueEditor.EditorState


type alias HomeState =
    { selectedPackage : Maybe PackageName
    , selectedModule : Maybe ( TreeLayout.NodePath ModuleName, ModuleName )
    , selectedDefinition : Maybe Definition
    , filterState : FilterState
    }


type alias FilterState =
    { searchText : String
    , showValues : Bool
    , showTypes : Bool
    , moduleClicked : String
    }


type alias ModelUpdate =
    Model -> Model


type Definition
    = Value ( ModuleName, Name )
    | Type ( ModuleName, Name )


type IRState
    = IRLoading
    | IRLoaded Distribution


type ServerState
    = ServerReady
    | ServerHttpError Http.Error


init : () -> Url.Url -> Nav.Key -> ( Model, Cmd Msg )
init _ url key =
    let
        initModel =
            { key = key
            , theme = Theme.fromConfig Nothing
            , irState = IRLoading
            , serverState = ServerReady
            , testSuite = Dict.empty
            , collapsedModules = Set.empty
            , showModules = True
            , showDefinitions = True
            , homeState =
                { selectedPackage = Nothing
                , selectedModule = Nothing
                , selectedDefinition = Nothing
                , filterState =
                    { searchText = ""
                    , showValues = True
                    , showTypes = True
                    , moduleClicked = ""
                    }
                }
            , repo = Repo.empty []
            , insightViewState = emptyVisualState
            , argStates = Dict.empty
            , expandedValues = Dict.empty
            , customAttributes = Dict.empty
            , attributeStates = SDKDict.empty
            , selectedTestcaseIndex = -1
            , testDescription = ""
            , activeTabIndex = 0
            , openSections = Set.empty
            }
    in
    ( toRoute url initModel
    , Cmd.batch [ httpMakeModel, httpAttributes ]
    )


emptyVisualState : Morphir.Visual.Config.VisualState
emptyVisualState =
    { theme = Theme.fromConfig Nothing
    , variables = Dict.empty
    , highlightState = Nothing
    , popupVariables =
        { variableIndex = 0
        , variableValue = Nothing
        , nodePath = []
        }
    , drillDownFunctions = DrillDownFunctions Dict.empty
    }



-- UPDATE


type Msg
    = Navigate NavigationMsg
    | HttpError Http.Error
    | ServerGetIRResponse Distribution
    | ServerGetTestsResponse TestSuite
    | ServerGetAttributeResponse CustomAttributeInfo
    | Filter FilterMsg
    | UI UIMsg
    | Insight InsightMsg
    | Testing TestingMsg
    | Attribute AttributeMsg


type AttributeMsg
    = ValueUpdated AttrValueDetail ValueEditor.EditorState


type alias AttrValueDetail =
    { attrId : CustomAttributeId
    , nodeId : NodeID
    }


type TestingMsg
    = DeleteTestCase FQName Int
    | SaveTestSuite FQName TestCase
    | LoadTestCase (List ( Name, Type () )) (List (Maybe RawValue)) String Int
    | UpdateTestCase FQName TestCase
    | UpdateDescription String


type NavigationMsg
    = LinkClicked Browser.UrlRequest
    | UrlChanged Url.Url
    | DefinitionSelected String


type UIMsg
    = ToggleModulesMenu
    | ToggleDefinitionsMenu
    | ExpandModule (TreeLayout.NodePath ModuleName)
    | CollapseModule (TreeLayout.NodePath ModuleName)
    | SwitchTab Int
    | ToggleSection Int


type FilterMsg
    = SearchDefinition String
    | ToggleValues Bool
    | ToggleTypes Bool
    | ModuleClicked String


type InsightMsg
    = ExpandReference FQName Int ExpressionTreePath
    | ShrinkReference FQName Int ExpressionTreePath
    | ExpandVariable Int (List Int) (Maybe RawValue)
    | ShrinkVariable Int (List Int)
    | ArgValueUpdated Name ValueEditor.EditorState


update : Msg -> Model -> ( Model, Cmd Msg )
update msg model =
    let
        getDistribution : Distribution
        getDistribution =
            case model.irState of
                IRLoaded distribution ->
                    distribution

                _ ->
                    Library [] Dict.empty Package.emptyDefinition

        fromStoredTestSuite : Dict FQName (List TestCase) -> Dict FQName (Array TestCase)
        fromStoredTestSuite testSuite =
            Dict.fromList (List.map (\( k, v ) -> ( k, Array.fromList v )) (Dict.toList testSuite))

        toStoredTestSuite : Dict FQName (Array TestCase) -> Dict FQName (List TestCase)
        toStoredTestSuite testSuite =
            Dict.fromList
                (List.map
                    (\( k, v ) ->
                        ( k
                        , Array.toList v
                            -- the interpreter and insightViewState needs Unit in places where no input is given, but we can't encode a value that does not match the parameter type
                            |> List.map (\testCase -> { testCase | inputs = List.map (\i -> ifThenElse (i == Just (Value.Unit ())) Nothing i) testCase.inputs })
                        )
                    )
                    (Dict.toList testSuite)
                )
    in
    case msg of
        Navigate navigationMsg ->
            case navigationMsg of
                LinkClicked urlRequest ->
                    case urlRequest of
                        Browser.Internal url ->
                            ( model, Nav.pushUrl model.key (Url.toString url) )

                        Browser.External href ->
                            ( model, Nav.load href )

                UrlChanged url ->
                    ( toRoute url model, Cmd.none )

                DefinitionSelected url ->
                    ( model, Nav.pushUrl model.key url )

        HttpError httpError ->
            case model.irState of
                IRLoaded _ ->
                    ( model, Cmd.none )

                _ ->
                    ( { model | serverState = ServerHttpError httpError }
                    , Cmd.none
                    )

        ServerGetIRResponse distribution ->
            let
                irLoaded : IRState
                irLoaded =
                    IRLoaded distribution

                initialArgumentStates : InsightArgumentState
                initialArgumentStates =
                    initArgumentStates irLoaded model.homeState.selectedDefinition
            in
            case Repo.fromDistribution distribution of
                Ok r ->
                    ( { model | irState = irLoaded, repo = r, argStates = initialArgumentStates, insightViewState = initInsightViewState initialArgumentStates }
                    , httpTestModel (IR.fromDistribution distribution)
                    )

                Err _ ->
                    ( { model
                        | irState = irLoaded
                        , serverState =
                            ServerHttpError (Http.BadBody "Could not transform Distribution to Repo")
                      }
                    , httpTestModel (IR.fromDistribution distribution)
                    )

        UI uiMsg ->
            case uiMsg of
                ExpandModule nodePath ->
                    ( { model | collapsedModules = model.collapsedModules |> Set.remove nodePath }, Cmd.none )

                CollapseModule nodePath ->
                    ( { model | collapsedModules = model.collapsedModules |> Set.insert nodePath }, Cmd.none )

                ToggleModulesMenu ->
                    ( { model
                        | showModules = not model.showModules
                        , showDefinitions = ifThenElse (not model.showModules) True model.showDefinitions
                      }
                    , Cmd.none
                    )

                ToggleDefinitionsMenu ->
                    ( { model
                        | showDefinitions = not model.showDefinitions
                        , showModules = ifThenElse (not model.showDefinitions) model.showDefinitions False
                      }
                    , Cmd.none
                    )

                SwitchTab tabIndex ->
                    ( { model | activeTabIndex = tabIndex }, Cmd.none )

                ToggleSection sectionId ->
                    if Set.member sectionId model.openSections then
                        ( { model | openSections = Set.remove sectionId model.openSections }, Cmd.none )

                    else
                        ( { model | openSections = Set.insert sectionId model.openSections }, Cmd.none )

        ServerGetTestsResponse testSuite ->
            ( { model | testSuite = fromStoredTestSuite testSuite }, Cmd.none )

        Insight insightMsg ->
            let
                insightViewState : Morphir.Visual.Config.VisualState
                insightViewState =
                    model.insightViewState
            in
            case insightMsg of
                ExpandReference fQName id nodePath ->
                    case fQName of
                        ( [ [ "morphir" ], [ "s", "d", "k" ] ], _, _ ) ->
                            ( model, Cmd.none )

                        _ ->
                            ( { model
                                | insightViewState =
                                    { insightViewState
                                        | drillDownFunctions = DrillDownFunctions (addToDrillDown insightViewState.drillDownFunctions id nodePath)
                                    }
                              }
                            , Cmd.none
                            )

                ShrinkReference fQName id nodePath ->
                    case fQName of
                        ( [ [ "morphir" ], [ "s", "d", "k" ] ], _, _ ) ->
                            ( model, Cmd.none )

                        _ ->
                            ( { model
                                | insightViewState =
                                    { insightViewState
                                        | drillDownFunctions = DrillDownFunctions (removeFromDrillDown insightViewState.drillDownFunctions id nodePath)
                                    }
                              }
                            , Cmd.none
                            )

                ExpandVariable varIndex nodePath maybeRawValue ->
                    ( { model | insightViewState = { insightViewState | popupVariables = PopupScreenRecord varIndex maybeRawValue nodePath } }, Cmd.none )

                ShrinkVariable varIndex nodePath ->
                    ( { model | insightViewState = { insightViewState | popupVariables = PopupScreenRecord varIndex Nothing nodePath } }, Cmd.none )

                ArgValueUpdated argName editorState ->
                    let
                        variables : InsightArgumentState -> Dict Name (Value () ())
                        variables argState =
                            argState
                                |> Dict.map (\_ arg -> arg.lastValidValue |> Maybe.withDefault (Value.Unit ()))

                        newArgState : InsightArgumentState
                        newArgState =
                            model.argStates |> Dict.insert argName editorState
                    in
                    ( { model
                        | argStates = newArgState
                        , insightViewState = { insightViewState | variables = variables newArgState }
                      }
                    , Cmd.none
                    )

        Filter filterMsg ->
            let
                homeState : HomeState
                homeState =
                    model.homeState

                filterState : FilterState
                filterState =
                    homeState.filterState
            in
            case filterMsg of
                SearchDefinition s ->
                    ( { model | homeState = { homeState | filterState = { filterState | searchText = s } } }
                    , Nav.replaceUrl model.key (filterStateToQueryParams { filterState | searchText = s })
                    )

                ToggleValues v ->
                    ( model
                    , Nav.replaceUrl model.key (filterStateToQueryParams { filterState | showValues = v })
                    )

                ToggleTypes t ->
                    ( model
                    , Nav.replaceUrl model.key (filterStateToQueryParams { filterState | showTypes = t })
                    )

                ModuleClicked path ->
                    ( model
                    , Nav.replaceUrl model.key (filterStateToQueryParams { filterState | moduleClicked = path })
                    )

        Testing testingMsg ->
            let
                initalArgState : InsightArgumentState
                initalArgState =
                    initArgumentStates model.irState model.homeState.selectedDefinition
            in
            case testingMsg of
                UpdateDescription description ->
                    ( { model | testDescription = description }, Cmd.none )

                UpdateTestCase fQName testCase ->
                    let
                        newTestCase =
                            { testCase | description = model.testDescription }

                        newTestSuite : Dict FQName (Array TestCase)
                        newTestSuite =
                            Dict.insert fQName
                                (Array.Extra.update model.selectedTestcaseIndex (always newTestCase) (Dict.get fQName model.testSuite |> Maybe.withDefault Array.empty))
                                model.testSuite
                    in
                    ( { model | testSuite = newTestSuite, selectedTestcaseIndex = -1, testDescription = "", argStates = initalArgState, insightViewState = initInsightViewState initalArgState }
                    , httpSaveTestSuite (IR.fromDistribution getDistribution) (toStoredTestSuite newTestSuite) (toStoredTestSuite model.testSuite)
                    )

                DeleteTestCase fQName index ->
                    let
                        newTestSuite : Dict FQName (Array TestCase)
                        newTestSuite =
                            Dict.insert fQName
                                (Array.Extra.removeAt index (Dict.get fQName model.testSuite |> Maybe.withDefault Array.empty))
                                model.testSuite
                    in
                    ( { model | testSuite = newTestSuite, selectedTestcaseIndex = ifThenElse (model.selectedTestcaseIndex == index) -1 model.selectedTestcaseIndex }
                    , httpSaveTestSuite (IR.fromDistribution getDistribution) (toStoredTestSuite newTestSuite) (toStoredTestSuite model.testSuite)
                    )

                LoadTestCase inputTypes values description index ->
                    let
                        insightViewState : Morphir.Visual.Config.VisualState
                        insightViewState =
                            model.insightViewState

                        dictfromRecord : { a | keys : List comparable, vals : List b } -> Dict comparable b
                        dictfromRecord { keys, vals } =
                            Dict.fromList <| List.map2 Tuple.pair keys vals

                        newVariables : Dict Name RawValue
                        newVariables =
                            dictfromRecord
                                { keys = List.map Tuple.first inputTypes
                                , vals = List.map (Maybe.withDefault (Value.Unit ())) values
                                }

                        newArgState : Type () -> Maybe RawValue -> ValueEditor.EditorState
                        newArgState tpe val =
                            ValueEditor.initEditorState (IR.fromDistribution getDistribution) tpe val

                        newArgStates : InsightArgumentState
                        newArgStates =
                            dictfromRecord
                                { keys = List.map Tuple.first inputTypes
                                , vals = List.map2 newArgState (List.map Tuple.second inputTypes) values
                                }
                    in
                    ( { model
                        | argStates = newArgStates
                        , insightViewState = { insightViewState | variables = newVariables }
                        , selectedTestcaseIndex = index
                        , testDescription = description
                      }
                    , Cmd.none
                    )

                SaveTestSuite fQName testCase ->
                    let
                        newTestCase =
                            { testCase | description = model.testDescription }

                        newTestSuite : Dict FQName (Array TestCase)
                        newTestSuite =
                            Dict.insert fQName
                                (Array.push newTestCase (Dict.get fQName model.testSuite |> Maybe.withDefault Array.empty))
                                model.testSuite
                    in
                    ( { model | testSuite = newTestSuite, selectedTestcaseIndex = -1, testDescription = "", argStates = initalArgState, insightViewState = initInsightViewState initalArgState }
                    , httpSaveTestSuite (IR.fromDistribution getDistribution) (toStoredTestSuite newTestSuite) (toStoredTestSuite model.testSuite)
                    )

        ServerGetAttributeResponse attributes ->
            --let
            --    newCustomAttributeStructure : CustomAttributeValuesByNodeID
            --    newCustomAttributeStructure =
            --        toAttributeValueByNodeId attributes
            --in
            ( { model | customAttributes = attributes }
            , Cmd.none
            )

        Attribute attributeMsg ->
            case attributeMsg of
                ValueUpdated valueDetail attrState ->
                    let
                        newEditState : AttributeEditorState
                        newEditState =
                            model.attributeStates |> SDKDict.insert valueDetail attrState

                        newCustomAttribute : CustomAttributeInfo
                        newCustomAttribute =
                            model.customAttributes
                                |> Dict.update valueDetail.attrId
                                    (Maybe.map
                                        (\attrDetail ->
                                            let
                                                irValueUpdate : SDKDict.Dict NodeID (Value () ()) -> SDKDict.Dict NodeID (Value () ())
                                                irValueUpdate =
                                                    SDKDict.update valueDetail.nodeId
                                                        (Maybe.andThen
                                                            (\_ ->
                                                                attrState.lastValidValue
                                                            )
                                                        )
                                            in
                                            { attrDetail
                                                | data =
                                                    attrDetail.data
                                                        |> irValueUpdate
                                            }
                                        )
                                    )
                    in
                    case attrState.errorState of
                        Just error ->
                            Debug.todo ""

                        Nothing ->
                            ( { model | customAttributes = newCustomAttribute, attributeStates = newEditState }
                            , httpSaveAttrValue valueDetail.attrId newCustomAttribute
                            )



-- SUBSCRIPTIONS


subscriptions : Model -> Sub Msg
subscriptions _ =
    Sub.none



-- ROUTE


{-| Parses the ulr if it's in one of the following formats

    topUrlWithoutHome --"/"

    topUrlWithHome --"/home"

    packageUrl --"/home/<Package.Name>"

    moduleUrl --"/home/<Package.Name>/<Module.Name>"

    definitionUrl --"/home/<Package.Name>/<Module.Name>/<Definition>"

-}
routeParser : Parser (ModelUpdate -> a) a
routeParser =
    UrlParser.oneOf [ topUrlWithoutHome, topUrlWithHome, packageUrl, moduleUrl, definitionUrl ]


{-| Creates a modelUpdate function based on the data parsed from the url, which tells the model how to change
-}
updateHomeState : String -> String -> String -> FilterState -> ModelUpdate
updateHomeState pack mod def filterState =
    let
        toTypeOrValue : String -> String -> Maybe Definition
        toTypeOrValue m d =
            let
                definitionArgs : ( ModuleName, Name )
                definitionArgs =
                    ( Path.fromString m, Name.fromString d )
            in
            case String.uncons d of
                Just ( first, _ ) ->
                    if Char.isLower first then
                        Just (Value definitionArgs)

                    else
                        Just (Type definitionArgs)

                _ ->
                    Nothing

        updateModel : HomeState -> Maybe Definition -> ModelUpdate
        updateModel newState maybeSelectedDefinition model =
            let
                initialArgState : InsightArgumentState
                initialArgState =
                    initArgumentStates model.irState maybeSelectedDefinition
            in
            { model | homeState = newState, insightViewState = initInsightViewState initialArgState, argStates = initialArgState, selectedTestcaseIndex = -1, testDescription = "" }

        -- When selecting a definition, we should not change the selected module, once the user explicitly selected one
        keepOrChangeSelectedModule : ( List Path, List Name )
        keepOrChangeSelectedModule =
            if filterState.moduleClicked == pack then
                ( urlFragmentToNodePath "", [] )

            else
                ifThenElse (filterState.moduleClicked == "")
                    ( urlFragmentToNodePath mod, Path.fromString mod )
                    ( urlFragmentToNodePath filterState.moduleClicked, Path.fromString filterState.moduleClicked )
    in
    -- initial state, nothing is selected
    if pack == "" then
        updateModel
            { selectedPackage = Nothing
            , selectedModule = Nothing
            , selectedDefinition = Nothing
            , filterState = filterState
            }
            Nothing
        -- a top level package is selected

    else if mod == "" then
        updateModel
            { selectedPackage = Just (Path.fromString pack)
            , selectedModule = Just ( urlFragmentToNodePath mod, [] )
            , selectedDefinition = Nothing
            , filterState = filterState
            }
            Nothing
        -- a module is selected

    else if def == "" then
        updateModel
            { selectedPackage = Just (Path.fromString pack)
            , selectedModule = Just ( urlFragmentToNodePath mod, Path.fromString mod )
            , selectedDefinition = Nothing
            , filterState = filterState
            }
            Nothing
        -- a definition is selected

    else
        updateModel
            { selectedPackage = Just (Path.fromString pack)
            , selectedModule = Just keepOrChangeSelectedModule
            , selectedDefinition = toTypeOrValue mod def
            , filterState = filterState
            }
            (toTypeOrValue mod def)


{-| Applies the routeParser to the url, resulting in a ModelUpdate function, which tells the model how to change
-}
toRoute : Url -> ModelUpdate
toRoute url =
    UrlParser.parse routeParser url
        |> Maybe.withDefault identity


topUrl : Parser (FilterState -> ModelUpdate) b -> Parser (b -> a) a
topUrl =
    UrlParser.map
        (\filter ->
            updateHomeState "" "" "" filter
        )


{-| Parse urls that look like this:

"/home"

-}
topUrlWithHome : Parser (ModelUpdate -> a) a
topUrlWithHome =
    topUrl <|
        UrlParser.s "home"
            <?> queryParams


{-| Parse urls that look like this:

"/"

-}
topUrlWithoutHome : Parser (ModelUpdate -> a) a
topUrlWithoutHome =
    topUrl <|
        UrlParser.top
            <?> queryParams


{-| Parse urls that look like this:

"/home/<Package.Name>"

-}
packageUrl : Parser (ModelUpdate -> a) a
packageUrl =
    UrlParser.map
        (\pack filter ->
            updateHomeState pack "" "" filter
        )
    <|
        UrlParser.s "home"
            </> UrlParser.string
            <?> queryParams


{-| Parse urls that look like this:

"home/<Package.Name>/<Module.Name>"

-}
moduleUrl : Parser (ModelUpdate -> a) a
moduleUrl =
    UrlParser.map
        (\pack mod filter ->
            updateHomeState pack mod "" filter
        )
    <|
        UrlParser.s "home"
            </> UrlParser.string
            </> UrlParser.string
            <?> queryParams


{-| Parse urls that look like this:

--"/home/<Package.Name>/<Module.Name>/Definition>"

-}
definitionUrl : Parser (ModelUpdate -> a) a
definitionUrl =
    UrlParser.map updateHomeState
        (UrlParser.s "home"
            </> UrlParser.string
            </> UrlParser.string
            </> UrlParser.string
            <?> queryParams
        )


{-| Parses the following query parameters

"search"
"showValues"
"showTypes"

-}
queryParams : Query.Parser FilterState
queryParams =
    let
        trueOrFalse : Dict String Bool
        trueOrFalse =
            Dict.fromList [ ( "true", True ), ( "false", False ) ]

        search : Query.Parser String
        search =
            Query.string "search" |> Query.map (Maybe.withDefault "")

        showValues : Query.Parser Bool
        showValues =
            Query.enum "showValues" trueOrFalse |> Query.map (Maybe.withDefault True)

        showTypes : Query.Parser Bool
        showTypes =
            Query.enum "showTypes" trueOrFalse |> Query.map (Maybe.withDefault True)

        moduleClicked : Query.Parser String
        moduleClicked =
            Query.string "moduleClicked" |> Query.map (Maybe.withDefault "")
    in
    Query.map4 FilterState search showValues showTypes moduleClicked


{-| Turns the model's current filter state into a query parameter string to be used in building the url
-}
filterStateToQueryParams : FilterState -> String
filterStateToQueryParams filterState =
    let
        search : String
        search =
            ifThenElse (filterState.searchText == "") "" ("&search=" ++ filterState.searchText)

        filterValues : String
        filterValues =
            ifThenElse filterState.showValues "" "&showValues=false"

        filterTypes : String
        filterTypes =
            ifThenElse filterState.showTypes "" "&showTypes=false"

        moduleClicked =
            ifThenElse (filterState.moduleClicked == "") "" ("&moduleClicked=" ++ filterState.moduleClicked)
    in
    "?" ++ search ++ filterValues ++ filterTypes ++ moduleClicked



-- VIEW


{-| Top level function to render the current ui state
-}
view : Model -> Browser.Document Msg
view model =
    { title = "Morphir - Home"
    , body =
        [ Icon.css
        , layout
            [ Font.family
                [ Font.external
                    { name = "Poppins"
                    , url = "https://fonts.googleapis.com/css2?family=Poppins:wght@300&display=swap"
                    }
                , Font.sansSerif
                ]
            , Font.size (model.theme |> Theme.scaled 2)
            , width fill
            , height fill
            ]
            (column
                [ width fill
                , height fill
                ]
                [ viewHeader model
                , case model.serverState of
                    ServerReady ->
                        none

                    ServerHttpError error ->
                        viewServerError error
                , el
                    [ width fill
                    , height fill
                    ]
                    (viewBody model)
                ]
            )
        ]
    }


{-| Returns the site header element
-}
viewHeader : Model -> Element Msg
viewHeader model =
    column
        [ width fill
        , Background.color model.theme.colors.primaryHighlight
        ]
        [ row
            [ width fill ]
            [ row
                [ width fill
                ]
                [ el [ padding 6 ]
                    (image
                        [ height (px 40)
                        ]
                        { src = "/assets/2020_Morphir_Logo_Icon_WHT.svg"
                        , description = "Morphir Logo"
                        }
                    )
                , el
                    [ paddingXY 10 0
                    , Font.size (model.theme |> Theme.scaled 5)
                    ]
                    (text "Morphir Web")
                ]
            ]
        ]


{-| Display server errors on the UI
-}
viewServerError : Http.Error -> Element msg
viewServerError error =
    let
        message : String
        message =
            case error of
                Http.BadUrl url ->
                    "An invalid URL was provided: " ++ url

                Http.Timeout ->
                    "Request timed out"

                Http.NetworkError ->
                    "Network error"

                Http.BadStatus code ->
                    "Server returned an error: " ++ String.fromInt code

                Http.BadBody body ->
                    "Unexpected response body: " ++ body
    in
    el
        [ width fill
        , paddingXY 20 10
        , Background.color (rgb 1 0.5 0.5)
        , Font.color (rgb 1 1 1)
        ]
        (text message)


{-| Display the main part of home UI if the IR has loaded
-}
viewBody : Model -> Element Msg
viewBody model =
    case model.irState of
        IRLoading ->
            text "Loading the IR ..."

        IRLoaded (Library packageName _ packageDef) ->
            viewHome model packageName packageDef


{-| Display the home UI
-}
viewHome : Model -> PackageName -> Package.Definition () (Type ()) -> Element Msg
viewHome model packageName packageDef =
    let
        -- Styles to make the module tree and the definition list
        listStyles : List (Element.Attribute msg)
        listStyles =
            [ width fill
            , Background.color model.theme.colors.lightest
            , model.theme |> Theme.borderRounded
            , paddingXY (model.theme |> Theme.scaled 3) (model.theme |> Theme.scaled -1)
            ]

        viewAttributeValues : NodeID -> Element Msg
        viewAttributeValues node =
            let
                attributeToEditors : Element Msg
                attributeToEditors =
                    model.customAttributes
                        |> Dict.toList
                        |> List.map
                            (\( attrId, attrDetail ) ->
                                let
                                    irValue : Maybe (Value () ())
                                    irValue =
                                        attrDetail.data
                                            |> SDKDict.get node
                                            |> Maybe.map
                                                (\iRvalue -> iRvalue)

                                    nodeDetail : AttrValueDetail
                                    nodeDetail =
                                        { attrId = attrId, nodeId = node }
                                in
                                ( Name.fromString attrDetail.displayName
                                , ValueEditor.view (IR.fromDistribution attrDetail.iR)
                                    (Type.Reference () attrDetail.entryPoint [])
                                    (Attribute << ValueUpdated nodeDetail)
                                    (model.attributeStates
                                        |> SDKDict.get nodeDetail
                                        |> Maybe.withDefault
                                            (ValueEditor.initEditorState (IR.fromDistribution attrDetail.iR)
                                                (Type.Reference () attrDetail.entryPoint [])
                                                irValue
                                            )
                                    )
                                )
                            )
                        |> FieldList.view
            in
            column [ spacing (model.theme |> Theme.scaled 5) ]
                [ el [ Font.bold, Font.underline ] (text "Custom Attributes"), attributeToEditors ]

        -- Display a single selected definition on the ui
        viewDefinition : Maybe Definition -> Element Msg
        viewDefinition maybeSelectedDefinition =
            case maybeSelectedDefinition of
                Just selectedDefinition ->
                    case selectedDefinition of
                        Value ( moduleName, valueName ) ->
                            packageDef.modules
                                |> Dict.get moduleName
                                |> Maybe.andThen
                                    (\accessControlledModuleDef ->
                                        accessControlledModuleDef.value.values
                                            |> Dict.get valueName
                                            |> Maybe.map
                                                (\valueDef ->
                                                    let
                                                        fullyQualifiedName : ( PackageName, ModuleName, Name )
                                                        fullyQualifiedName =
                                                            ( packageName, moduleName, valueName )
                                                    in
                                                    column []
<<<<<<< HEAD
                                                        [ viewValue model.theme moduleName valueName valueDef.value.value valueDef.value.doc
                                                        , row [ width fill, height fill, spacing (model.theme |> Theme.scaled 8), paddingEach { left = model.theme |> Theme.scaled 2, top = 0, right = model.theme |> Theme.scaled 2, bottom = 0 } ]
                                                            [ viewAttributeValues (ValueID fullyQualifiedName) ]
                                                        , toggleDisplayType
                                                        ]
=======
                                                        [ viewValue model.theme moduleName valueName valueDef.value.value valueDef.value.doc ]
>>>>>>> 9e9ab7fb
                                                )
                                    )
                                |> Maybe.withDefault none

                        Type ( moduleName, typeName ) ->
                            packageDef.modules
                                |> Dict.get moduleName
                                |> Maybe.andThen
                                    (\accessControlledModuleDef ->
                                        accessControlledModuleDef.value.types
                                            |> Dict.get typeName
                                            |> Maybe.map
                                                (\typeDef ->
                                                    let
                                                        fullyQualifiedName : ( PackageName, ModuleName, Name )
                                                        fullyQualifiedName =
                                                            ( packageName, moduleName, typeName )
                                                    in
                                                    column []
                                                        [ ViewType.viewType
                                                            model.theme
                                                            typeName
                                                            typeDef.value.value
                                                            typeDef.value.doc
                                                        , row [ width fill, height fill, spacing (model.theme |> Theme.scaled 8), paddingEach { left = model.theme |> Theme.scaled 2, top = 0, right = model.theme |> Theme.scaled 2, bottom = 0 } ]
                                                            [ viewAttributeValues (TypeID fullyQualifiedName) ]
                                                        ]
                                                )
                                    )
                                |> Maybe.withDefault none

                Nothing ->
                    text "Please select a definition on the left!"

        -- Given a module name and a module definition, returns a list of tuples with the module's definitions, and their human readable form
        moduleDefinitionsAsUiElements : ModuleName -> Module.Definition () (Type ()) -> List ( Definition, Element Msg )
        moduleDefinitionsAsUiElements moduleName moduleDef =
            let
                definitionUiElement icon definition name nameTransformation =
                    let
                        elem : Element Msg
                        elem =
                            row
                                [ width fill
                                , Font.size (model.theme |> Theme.scaled 2)
                                ]
                                [ icon
                                , el
                                    [ paddingXY (model.theme |> Theme.scaled -10) (model.theme |> Theme.scaled -3)
                                    ]
                                    (text (nameToText name))
                                , el
                                    [ alignRight
                                    , Font.color model.theme.colors.secondaryInformation
                                    , paddingXY (model.theme |> Theme.scaled -10) (model.theme |> Theme.scaled -3)
                                    ]
                                    (text (pathToDisplayString moduleName))
                                ]
                    in
                    SelectableElement.view model.theme
                        { isSelected = model.homeState.selectedDefinition == Just definition
                        , content = elem
                        , onSelect = Navigate (DefinitionSelected (linkToDefinition name nameTransformation))
                        }

                linkToDefinition : Name -> (Name -> String) -> String
                linkToDefinition name nameTransformation =
                    pathToFullUrl [ packageName, moduleName ] ++ "/" ++ nameTransformation name ++ filterStateToQueryParams model.homeState.filterState

                createElementKey : List Name -> Name -> String
                createElementKey mname name =
                    (mname |> List.map Name.toTitleCase |> String.join ".") ++ Name.toTitleCase name

                types : List ( Definition, Element Msg )
                types =
                    moduleDef.types
                        |> Dict.toList
                        |> List.map
                            (\( typeName, _ ) ->
                                ( Type ( moduleName, typeName )
                                , definitionUiElement (Element.Keyed.el [ Font.color Theme.morphIrBlue ] ( createElementKey moduleName typeName, text " ⓣ " )) (Type ( moduleName, typeName )) typeName Name.toTitleCase
                                )
                            )

                values : List ( Definition, Element Msg )
                values =
                    moduleDef.values
                        |> Dict.toList
                        |> List.map
                            (\( valueName, _ ) ->
                                ( Value ( moduleName, valueName )
                                , definitionUiElement (Element.Keyed.el [ Font.color Theme.morphIrOrange ] ( createElementKey moduleName valueName, text " ⓥ " )) (Value ( moduleName, valueName )) valueName Name.toCamelCase
                                )
                            )
            in
            ifThenElse model.homeState.filterState.showValues values [] ++ ifThenElse model.homeState.filterState.showTypes types []

        -- Returns the alphabetically ordered, optionally filtered list of definitions in the currently selected module
        viewDefinitionLabels : Maybe ModuleName -> Element Msg
        viewDefinitionLabels maybeSelectedModuleName =
            let
                alphabeticalOrdering : List ( Definition, Element Msg ) -> List ( Definition, Element Msg )
                alphabeticalOrdering list =
                    let
                        byDefinitionName : ( Definition, Element Msg ) -> String
                        byDefinitionName ( definition, _ ) =
                            definition
                                |> definitionName
                                |> nameToText
                                |> String.toLower
                    in
                    List.sortWith
                        (Ordering.byField byDefinitionName)
                        list

                searchFilter : List ( Definition, Element Msg ) -> List ( Definition, Element Msg )
                searchFilter definitions =
                    let
                        searchTextContainsDefName : Name -> Bool
                        searchTextContainsDefName defName =
                            String.contains model.homeState.filterState.searchText (nameToText defName)
                    in
                    List.filter
                        (\( definition, _ ) ->
                            definition
                                |> definitionName
                                |> searchTextContainsDefName
                        )
                        definitions

                getElements : List ( Definition, Element Msg ) -> List (Element Msg)
                getElements definitionsAndElements =
                    let
                        displayList : List (Element Msg)
                        displayList =
                            List.map
                                (\( _, elem ) ->
                                    elem
                                )
                                definitionsAndElements
                    in
                    if List.isEmpty displayList then
                        if model.homeState.filterState.searchText == "" then
                            [ text "Please select a module above!" ]

                        else
                            [ text "No matching definition in this module." ]

                    else
                        displayList
            in
            packageDef.modules
                |> Dict.toList
                |> List.concatMap
                    (\( moduleName, accessControlledModuleDef ) ->
                        case maybeSelectedModuleName of
                            Just selectedModuleName ->
                                if selectedModuleName |> Path.isPrefixOf moduleName then
                                    moduleDefinitionsAsUiElements moduleName accessControlledModuleDef.value

                                else
                                    []

                            Nothing ->
                                []
                    )
                |> searchFilter
                |> alphabeticalOrdering
                |> getElements
                |> column [ height fill, width fill ]

        -- Creates a text input to search defintions by name
        definitionFilter : Element Msg
        definitionFilter =
            Element.Input.search
                [ Font.size (model.theme |> Theme.scaled 2)
                , padding (model.theme |> Theme.scaled -2)
                , width (fillPortion 7)
                ]
                { onChange = Filter << SearchDefinition
                , text = model.homeState.filterState.searchText
                , placeholder = Just (Element.Input.placeholder [] (text "Search for a definition"))
                , label = Element.Input.labelHidden "Search"
                }

        -- Creates a checkbox to filter out values from the definition list
        valueCheckbox : Element Msg
        valueCheckbox =
            Element.Input.checkbox
                [ width (fillPortion 2) ]
                { onChange = Filter << ToggleValues
                , checked = model.homeState.filterState.showValues
                , icon = Element.Input.defaultCheckbox
                , label = Element.Input.labelLeft [] (text "values:")
                }

        -- Creates a checkbox to filter out types from the definition list
        typeCheckbox : Element Msg
        typeCheckbox =
            Element.Input.checkbox
                [ width (fillPortion 2) ]
                { onChange = Filter << ToggleTypes
                , checked = model.homeState.filterState.showTypes
                , icon = Element.Input.defaultCheckbox
                , label = Element.Input.labelLeft [] (text "types:")
                }

        -- Creates a checkbox to open and close the module tree
        toggleModulesMenu : Element Msg
        toggleModulesMenu =
            Element.Input.button
                [ padding 7
                , Background.color <| ifThenElse model.showModules Theme.lightMorphIrBlue Theme.lightMorphIrOrange
                , model.theme |> Theme.borderRounded
                , Font.color model.theme.colors.lightest
                , Font.bold
                , Font.size (model.theme |> Theme.scaled 2)
                , mouseOver [ Background.color <| ifThenElse model.showModules Theme.morphIrBlue Theme.morphIrOrange ]
                ]
                { onPress = Just (UI ToggleModulesMenu)
                , label = row [ spacing (model.theme |> Theme.scaled -6) ] [ el [ width (px 20) ] <| text <| ifThenElse model.showModules "🗁" "🗀", text "Modules" ]
                }

        -- Creates a checkbox to open and close the definitions list
        toggleDefinitionsMenu : Element Msg
        toggleDefinitionsMenu =
            Element.Input.button
                [ padding 7
                , Background.color <| ifThenElse model.showDefinitions Theme.lightMorphIrBlue Theme.lightMorphIrOrange
                , model.theme |> Theme.borderRounded
                , Font.color model.theme.colors.lightest
                , Font.bold
                , Font.size (model.theme |> Theme.scaled 2)
                , mouseOver [ Background.color <| ifThenElse model.showDefinitions Theme.morphIrBlue Theme.morphIrOrange ]
                ]
                { onPress = Just (UI ToggleDefinitionsMenu)
                , label = row [ spacing (model.theme |> Theme.scaled -6) ] [ el [ width (px 20) ] <| text <| ifThenElse model.showDefinitions "🗁" "🗀", text "Definitions" ]
                }

        -- A document tree like view of the modules in the current package
        moduleTree : Element Msg
        moduleTree =
            el
                (listStyles ++ [ height fill, scrollbars ])
                (TreeLayout.view TreeLayout.defaultTheme
                    { onCollapse = UI << CollapseModule
                    , onExpand = UI << ExpandModule
                    , collapsedPaths = model.collapsedModules
                    , selectedPaths =
                        model.homeState.selectedModule
                            |> Maybe.map (Tuple.first >> Set.singleton)
                            |> Maybe.withDefault Set.empty
                    }
                    (viewModuleNames model
                        packageName
                        []
                        (packageDef.modules |> Dict.keys)
                    )
                )

        -- A path to the currently selected module in an easily readable format
        pathToSelectedModule =
            let
                subPaths : Path -> List Path
                subPaths path =
                    let
                        helper s xs =
                            case xs of
                                [] ->
                                    []

                                n :: ns ->
                                    helper (s ++ [ n ]) ns ++ [ s ]
                    in
                    (List.drop 1 <| List.reverse <| helper [] path) ++ [ path ]
            in
            case model.homeState.selectedModule |> Maybe.map Tuple.second of
                Just moduleName ->
                    subPaths moduleName
                        |> List.map
                            (\m ->
                                link
                                    [ pointer
                                    , onClick <| handleModuleClick m
                                    , width (maximum 100 shrink)
                                    , Border.color model.theme.colors.gray
                                    , Theme.borderBottom 1
                                    , mouseOver [ Border.color model.theme.colors.darkest ]
                                    ]
                                    { label = Theme.ellipseText <| " > " ++ (m |> List.reverse |> List.head |> Maybe.withDefault [ "" ] |> nameToTitleText)
                                    , url = pathToFullUrl [ packageName, m ] ++ filterStateToQueryParams model.homeState.filterState
                                    }
                            )

                _ ->
                    [ text ">" ]

        -- Second column on the UI, the list of definitions in a module
        definitionList : Element Msg
        definitionList =
            column
                [ Background.color model.theme.colors.gray
                , height fill
                , width (ifThenElse model.showModules (fillPortion 3) fill)
                , spacing (model.theme |> Theme.scaled -2)
                , clipX
                ]
                [ row
                    [ width fill
                    , spacing (model.theme |> Theme.scaled 1)
                    , height <| fillPortion 2
                    ]
                    [ definitionFilter, row [ alignRight, spacing (model.theme |> Theme.scaled 1) ] [ valueCheckbox, typeCheckbox ] ]
                , row [ width fill, height <| fillPortion 1, Font.bold, paddingXY 5 0 ]
                    pathToSelectedModule
                , Element.Keyed.row ([ width fill, height <| fillPortion 23, scrollbars ] ++ listStyles) [ ( "definitions", viewDefinitionLabels (model.homeState.selectedModule |> Maybe.map Tuple.second) ) ]
                ]
    in
    row [ width fill, height fill, Background.color model.theme.colors.gray, spacing 10 ]
        [ column
            [ width (fillPortion 1)
            , height fill
            , padding (model.theme |> Theme.scaled -3)
            , scrollbars
            ]
            [ column [ width fill, height fill, scrollbars, spacing (model.theme |> Theme.scaled 0) ]
                [ ifThenElse model.showModules moduleTree none
                , ifThenElse model.showDefinitions definitionList none
                ]
            ]
        , column
            [ height fill
            , width (fillPortion 4)
            , Background.color model.theme.colors.lightest
            , scrollbars
            ]
            [ ifThenElse (model.homeState.selectedDefinition == Nothing)
                (dependencyGraph model.homeState.selectedModule model.repo)
                (column
                    [ scrollbars, height (fillPortion 2), paddingEach { bottom = 3, top = model.theme |> Theme.scaled 1, left = model.theme |> Theme.scaled 1, right = 0 }, width fill, spacing (model.theme |> Theme.scaled 1) ]
                    [ viewDefinition model.homeState.selectedDefinition
                    , el [ height fill, width fill, scrollbars ]
                        (viewDefinitionDetails model)
                    ]
                )
            ]
        ]


{-| Display detailed information of a Value on the UI
-}
viewValue : Theme -> ModuleName -> Name -> Value.Definition () (Type ()) -> String -> Element msg
viewValue theme moduleName valueName valueDef docs =
    let
        cardTitle : Element msg
        cardTitle =
            link [ pointer ]
                { url =
                    "/module/" ++ (moduleName |> List.map Name.toTitleCase |> String.join ".") ++ "?filter=" ++ nameToText valueName
                , label =
                    text (nameToText valueName)
                }

        isData : Bool
        isData =
            List.isEmpty valueDef.inputTypes

        backgroundColor : Element.Color
        backgroundColor =
            if isData then
                rgb 0.8 0.9 0.9

            else
                rgb 0.8 0.8 0.9
    in
    Card.viewAsCard theme
        cardTitle
        (if isData then
            "value"

         else
            "calculation"
        )
        backgroundColor
        (ifThenElse (docs == "") "[ This definition has no associated documentation. ]" docs)
        none



-- HTTP


httpMakeModel : Cmd Msg
httpMakeModel =
    Http.get
        { url = "/server/morphir-ir.json"
        , expect =
            Http.expectJson
                (\response ->
                    case response of
                        Err httpError ->
                            HttpError httpError

                        Ok result ->
                            ServerGetIRResponse result
                )
                DistributionCodec.decodeVersionedDistribution
        }


httpTestModel : IR -> Cmd Msg
httpTestModel ir =
    Http.get
        { url = "/server/morphir-tests.json"
        , expect =
            Http.expectJson
                (\response ->
                    case response of
                        Err httpError ->
                            HttpError httpError

                        Ok result ->
                            ServerGetTestsResponse result
                )
                (decodeTestSuite ir)
        }


httpAttributes : Cmd Msg
httpAttributes =
    Http.get
        { url = "/server/attributes"
        , expect =
            Http.expectJson
                (\response ->
                    case response of
                        Err httpError ->
                            HttpError httpError

                        Ok result ->
                            ServerGetAttributeResponse result
                )
                decodeAttributes
        }


httpSaveAttrValue : CustomAttributeId -> CustomAttributeInfo -> Cmd Msg
httpSaveAttrValue attrId customAttributes =
    let
        updatedCustomAttrDetail : Maybe CustomAttributeDetail
        updatedCustomAttrDetail =
            customAttributes
                |> Dict.get attrId
    in
    case updatedCustomAttrDetail of
        Just customAttrData ->
            Http.post
                { url = "/server/updateattribute/" ++ attrId
                , body = jsonBody (encodeAttributeData customAttrData)
                , expect =
                    Http.expectJson
                        (\response ->
                            case response of
                                Err httpError ->
                                    HttpError httpError

                                Ok result ->
                                    ServerGetAttributeResponse result
                        )
                        decodeAttributes
                }

        Nothing ->
            Cmd.none


httpSaveTestSuite : IR -> TestSuite -> TestSuite -> Cmd Msg
httpSaveTestSuite ir newTestSuite oldTestSuite =
    let
        encodedTestSuite =
            case encodeTestSuite ir newTestSuite of
                Ok encodedValue ->
                    jsonBody encodedValue

                Err _ ->
                    case encodeTestSuite ir oldTestSuite of
                        Ok fallBackEncoded ->
                            jsonBody fallBackEncoded

                        Err _ ->
                            emptyBody
    in
    Http.post
        { url = "/server/morphir-tests.json"
        , body = encodedTestSuite
        , expect =
            Http.expectJson
                (\response ->
                    case response of
                        Err httpError ->
                            HttpError httpError

                        Ok result ->
                            ServerGetTestsResponse result
                )
                (decodeTestSuite ir)
        }


{-| Display a TreeLayout of clickable module names in the given package, with urls pointing to the give module
-}
viewModuleNames : Model -> PackageName -> ModuleName -> List ModuleName -> TreeLayout.Node ModuleName Msg
viewModuleNames model packageName parentModule allModuleNames =
    let
        currentModuleName : Maybe Name
        currentModuleName =
            parentModule
                |> List.reverse
                |> List.head

        childModuleNames : List Name
        childModuleNames =
            allModuleNames
                |> List.filterMap
                    (\moduleName ->
                        if parentModule |> Path.isPrefixOf moduleName then
                            moduleName |> List.drop (List.length parentModule) |> List.head

                        else
                            Nothing
                    )
                |> Set.fromList
                |> Set.toList
    in
    TreeLayout.Node
        (\_ ->
            case currentModuleName of
                Just name ->
                    link [ pointer, onClick (handleModuleClick parentModule) ]
                        { label = text (name |> nameToTitleText)
                        , url = pathToFullUrl [ packageName, parentModule ] ++ filterStateToQueryParams model.homeState.filterState
                        }

                Nothing ->
                    link [ pointer, onClick (handleModuleClick packageName) ] { label = text (pathToUrl packageName), url = pathToFullUrl [ packageName ] ++ filterStateToQueryParams model.homeState.filterState }
        )
        Array.empty
        (childModuleNames
            |> List.map
                (\name ->
                    let
                        moduleName =
                            parentModule ++ [ name ]
                    in
                    ( moduleName, viewModuleNames model packageName moduleName allModuleNames )
                )
            |> Dict.fromList
        )


{-| Note which module we last clicked on
-}
handleModuleClick : Path -> Msg
handleModuleClick path =
    Filter (ModuleClicked <| Path.toString Name.toTitleCase "." path)


{-| Given a definition, return its name
-}
definitionName : Definition -> Name
definitionName definition =
    case definition of
        Value ( _, valueName ) ->
            valueName

        Type ( _, typeName ) ->
            typeName


{-| Displays the inner workings of the selected Definition
-}
viewDefinitionDetails : Model -> Element Msg
viewDefinitionDetails model =
    let
        insightViewConfig : IR -> Morphir.Visual.Config.Config Msg
        insightViewConfig ir =
            let
                referenceClicked : FQName -> Int -> List Int -> Msg
                referenceClicked fQName id nodePath =
                    Insight (ExpandReference fQName id nodePath)

                referenceClosed : FQName -> Int -> List Int -> Msg
                referenceClosed fQName int nodePath =
                    Insight (ShrinkReference fQName int nodePath)

                hoverOver : Int -> List Int -> Maybe RawValue -> Msg
                hoverOver index nodePath value =
                    Insight (ExpandVariable index nodePath value)

                hoverLeave : Int -> List Int -> Msg
                hoverLeave index nodePath =
                    Insight (ShrinkVariable index nodePath)
            in
            Morphir.Visual.Config.fromIR
                ir
                model.insightViewState
                { onReferenceClicked = referenceClicked
                , onReferenceClose = referenceClosed
                , onHoverOver = hoverOver
                , onHoverLeave = hoverLeave
                }

        viewArgumentEditors : IR -> InsightArgumentState -> List ( Name, a, Type () ) -> Element Msg
        viewArgumentEditors ir argState inputTypes =
            inputTypes
                |> List.map
                    (\( argName, _, argType ) ->
                        ( argName
                        , ValueEditor.view model.theme
                            ir
                            argType
                            (Insight << ArgValueUpdated argName)
                            (argState |> Dict.get argName |> Maybe.withDefault (ValueEditor.initEditorState ir argType Nothing))
                        )
                    )
                |> FieldList.view

        buttonStyles : List (Element.Attribute msg)
        buttonStyles =
            [ padding 7
            , model.theme |> Theme.borderRounded
            , Background.color model.theme.colors.darkest
            , Font.color model.theme.colors.lightest
            , Font.bold
            , Font.size (model.theme |> Theme.scaled 2)
            ]

        saveTestcaseButton : FQName -> TestCase -> Element Msg
        saveTestcaseButton fqName testCase =
            let
                saveMsg : Msg
                saveMsg =
                    Testing (SaveTestSuite fqName testCase)
            in
            Element.Input.button
                buttonStyles
                { onPress = Just saveMsg
                , label = row [ spacing (model.theme |> Theme.scaled -6) ] [ text "Save as new testcase" ]
                }

        updateTestCaseButton : FQName -> TestCase -> Element Msg
        updateTestCaseButton fqName testCase =
            let
                updateMsg : Msg
                updateMsg =
                    Testing (UpdateTestCase fqName testCase)
            in
            Element.Input.button
                buttonStyles
                { onPress = Just updateMsg
                , label = row [ spacing (model.theme |> Theme.scaled -6) ] [ text <| "Update testcase #" ++ String.fromInt (model.selectedTestcaseIndex + 1) ]
                }

        descriptionInput : Element Msg
        descriptionInput =
            Element.Input.text
                [ Font.size (model.theme |> Theme.scaled 2)
                , padding (model.theme |> Theme.scaled -2)
                ]
                { onChange = Testing << UpdateDescription
                , text = model.testDescription
                , placeholder = Just (Element.Input.placeholder [] (text "Write a test description here..."))
                , label = Element.Input.labelHidden "Description"
                }

        viewActualOutput : Theme -> IR -> TestCase -> FQName -> Element Msg
        viewActualOutput theme ir testCase fQName =
            ifThenElse (List.isEmpty testCase.inputs)
                none
                (column [ spacing (theme |> Theme.scaled 1), padding (theme |> Theme.scaled -2) ]
                    (case evaluateOutput ir testCase.inputs fQName of
                        Ok rawValue ->
                            case rawValue of
                                Value.Unit () ->
                                    [ text "Not enough information. Maybe the output depends on an input you have not set yet?" ]

                                expectedOutput ->
                                    [ row [ width fill ] [ el [ Font.bold, Font.size (theme |> Theme.scaled 2) ] (text "value ="), el [ Font.heavy, Font.color theme.colors.darkest ] (viewRawValue (insightViewConfig ir) ir rawValue) ]
                                    , row [ width fill, spacing (theme |> Theme.scaled 1) ]
                                        [ descriptionInput
                                        , ifThenElse (Dict.isEmpty model.argStates) none (saveTestcaseButton fQName { testCase | expectedOutput = expectedOutput })
                                        , ifThenElse (model.selectedTestcaseIndex < 0) none (updateTestCaseButton fQName { testCase | expectedOutput = expectedOutput })
                                        ]
                                    ]

                        Err _ ->
                            [ text "Invalid or missing inputs" ]
                    )
                )

        evaluateOutput : IR -> List (Maybe RawValue) -> FQName -> Result Error RawValue
        evaluateOutput ir inputs fQName =
            evaluateFunctionValue SDK.nativeFunctions ir fQName inputs

        viewRawValue : Morphir.Visual.Config.Config Msg -> IR -> RawValue -> Element Msg
        viewRawValue config ir rawValue =
            case fromRawValue ir rawValue of
                Ok typedValue ->
                    el [ centerY ] (ViewValue.viewValue config typedValue)

                Err error ->
                    el [ centerX, centerY ] (text (Infer.typeErrorToMessage error))

        scenarios : FQName -> IR -> List ( Name, a, Type () ) -> Element Msg
        scenarios fQName ir inputTypes =
            let
                listOfTestcases : Array TestCase
                listOfTestcases =
                    Dict.get fQName model.testSuite |> Maybe.withDefault Array.empty

                displayValue : RawValue -> Element Msg
                displayValue t =
                    viewRawValue (insightViewConfig ir) ir t

                inputNameList : List ( Int, String )
                inputNameList =
                    List.indexedMap (\i ( n, _, _ ) -> ( i, nameToText n )) inputTypes

                evaluate : TestCase -> Element.Color
                evaluate testCase =
                    case evaluateOutput ir testCase.inputs fQName of
                        Ok rawValue ->
                            if rawValue == testCase.expectedOutput then
                                model.theme.colors.positiveLight

                            else
                                model.theme.colors.negativeLight

                        Err _ ->
                            model.theme.colors.negative

                testsTable : Element Msg
                testsTable =
                    let
                        deleteButton : Int -> Element Msg
                        deleteButton index =
                            Element.Input.button
                                [ Border.width 1
                                , mouseOver [ Border.color model.theme.colors.darkest ]
                                , Background.color model.theme.colors.negativeLight
                                , Font.color model.theme.colors.lightest
                                , Font.size (model.theme |> Theme.scaled 5)
                                , pointer
                                , height fill
                                , Border.roundEach { topLeft = 0, bottomLeft = 0, topRight = 3, bottomRight = 3 }
                                ]
                                { onPress = Just <| Testing (DeleteTestCase fQName index)
                                , label = el [ centerX, centerY ] (text " 🗑 ")
                                }

                        myTooltip : String -> Element msg
                        myTooltip tooltipText =
                            if tooltipText == "" then
                                none

                            else
                                el
                                    [ Background.color model.theme.colors.darkest
                                    , Font.color model.theme.colors.lightest
                                    , padding (model.theme |> Theme.scaled -2)
                                    , model.theme |> Theme.borderRounded
                                    , Font.size (model.theme |> Theme.scaled 2)
                                    , Font.bold
                                    , Border.shadow
                                        { offset = ( 0, 3 ), blur = 6, size = 0, color = rgba 0 0 0 0.32 }
                                    ]
                                    (text tooltipText)

                        testRow : Int -> Int -> Int -> TestCase -> Element Msg
                        testRow columnIndex selfIndex maxIndex test =
                            let
                                loadTestCaseMsg : Msg
                                loadTestCaseMsg =
                                    Testing (LoadTestCase (List.map (\( name, _, tpe ) -> ( name, tpe )) inputTypes) test.inputs test.description selfIndex)

                                styles : List (Element.Attr () Msg)
                                styles =
                                    [ Background.color <| evaluate test
                                    , height fill
                                    , Border.widthXY 0 1
                                    , paddingXY (model.theme |> Theme.scaled -1) (model.theme |> Theme.scaled -5)
                                    , Border.color model.theme.colors.lightest
                                    , pointer
                                    , onClick loadTestCaseMsg
                                    , tooltip above (myTooltip test.description)
                                    ]

                                rowCell : Element Msg
                                rowCell =
                                    (Array.get columnIndex <| Array.fromList test.inputs) |> Maybe.withDefault Nothing |> Maybe.withDefault (Value.Unit ()) |> displayValue
                            in
                            -- first cell's left border should be rounded
                            if columnIndex == 0 then
                                el (styles ++ [ Border.roundEach { topLeft = 3, bottomLeft = 3, topRight = 0, bottomRight = 0 } ]) rowCell

                            else if columnIndex < maxIndex then
                                el styles rowCell
                                -- last cell's right border should be rounded, and should have the delete button

                            else
                                row [ width fill, height fill ]
                                    [ el (styles ++ [ paddingEach { right = model.theme |> Theme.scaled 7, left = 0, top = 0, bottom = 0 } ])
                                        (test.expectedOutput |> displayValue)
                                    , deleteButton selfIndex
                                    ]

                        columns : List (Element.IndexedColumn TestCase Msg)
                        columns =
                            let
                                maxIndex : Int
                                maxIndex =
                                    List.length inputNameList + 1

                                styles : List (Element.Attribute msg)
                                styles =
                                    [ paddingXY (model.theme |> Theme.scaled -2) (model.theme |> Theme.scaled -5), Background.color <| rgb 0.9 0.9 0.9, width fill ]
                            in
                            List.map
                                (\( columnIndex, columnName ) ->
                                    { header = ifThenElse (columnIndex == maxIndex) (el (Font.bold :: styles) <| Theme.ellipseText columnName) (el styles <| Theme.ellipseText columnName)
                                    , width = Element.shrink
                                    , view =
                                        \index test ->
                                            testRow columnIndex index maxIndex test
                                    }
                                )
                                (inputNameList ++ [ ( maxIndex, "exp. output" ) ])
                    in
                    Element.indexedTable
                        [ padding (model.theme |> Theme.scaled -2)
                        ]
                        { data = Array.toList listOfTestcases
                        , columns = columns
                        }
            in
            testsTable
    in
    case model.irState of
        IRLoaded ((Library packageName _ packageDef) as distribution) ->
            case model.homeState.selectedDefinition of
                Just selectedDefinition ->
                    case selectedDefinition of
                        Value ( moduleName, valueName ) ->
                            case packageDef.modules |> Dict.get moduleName of
                                Just acmoduledef ->
                                    acmoduledef.value.values
                                        |> Dict.get valueName
                                        |> Maybe.map .value
                                        |> Maybe.map .value
                                        |> Maybe.andThen
                                            (\valueDef ->
                                                let
                                                    fullyQualifiedName : ( PackageName, ModuleName, Name )
                                                    fullyQualifiedName =
                                                        ( packageName, moduleName, valueName )

                                                    inputs : List (Maybe RawValue)
                                                    inputs =
                                                        valueDef.inputTypes |> List.map (\( argName, _, _ ) -> Dict.get argName model.insightViewState.variables)

                                                    ir : IR
                                                    ir =
                                                        IR.fromDistribution distribution
                                                in
                                                Just <|
                                                    TabsComponent.view model.theme
                                                        { onSwitchTab = UI << SwitchTab
                                                        , activeTab = model.activeTabIndex
                                                        , tabs =
                                                            Array.fromList
                                                                [ { name = "Insight View"
                                                                  , content =
                                                                        column [ spacing (model.theme |> Theme.scaled 5), paddingXY (model.theme |> Theme.scaled 1) 0 ]
                                                                            [ SectionComponent.view model.theme
                                                                                { title = "Inputs"
                                                                                , onToggle = UI (ToggleSection 1)
                                                                                , isOpen = Set.member 1 model.openSections
                                                                                , content = viewArgumentEditors ir model.argStates valueDef.inputTypes
                                                                                }
                                                                            , SectionComponent.view model.theme
                                                                                { title = "Insight view"
                                                                                , onToggle = UI (ToggleSection 2)
                                                                                , isOpen = Set.member 2 model.openSections
                                                                                , content = el [ Theme.borderRounded model.theme, Border.width 1, Border.color model.theme.colors.gray ] <| ViewValue.viewDefinition (insightViewConfig ir) fullyQualifiedName valueDef
                                                                                }
                                                                            , SectionComponent.view model.theme
                                                                                { title = "Outputs"
                                                                                , onToggle = UI (ToggleSection 3)
                                                                                , isOpen = Set.member 3 model.openSections
                                                                                , content =
                                                                                    viewActualOutput
                                                                                        model.theme
                                                                                        ir
                                                                                        { description = "", expectedOutput = Value.toRawValue <| Value.Tuple () [], inputs = inputs }
                                                                                        fullyQualifiedName
                                                                                }
                                                                            , SectionComponent.view model.theme
                                                                                { title = "Test Cases"
                                                                                , onToggle = UI (ToggleSection 4)
                                                                                , isOpen = Set.member 4 model.openSections
                                                                                , content = scenarios fullyQualifiedName ir valueDef.inputTypes
                                                                                }
                                                                            ]
                                                                  }
                                                                , { name = "XRay View", content = XRayView.viewValueDefinition (XRayView.viewType <| pathToUrl) valueDef }
                                                                ]
                                                        }
                                            )
                                        |> Maybe.withDefault none

                                Nothing ->
                                    none

                        Type _ ->
                            none

                Nothing ->
                    none

        IRLoading ->
            none


initArgumentStates : IRState -> Maybe Definition -> InsightArgumentState
initArgumentStates irState maybeSelectedDefinition =
    case irState of
        IRLoaded ((Library _ _ packageDef) as distribution) ->
            case maybeSelectedDefinition of
                Just selectedDefinition ->
                    case selectedDefinition of
                        Value ( moduleName, valueName ) ->
                            case packageDef.modules |> Dict.get moduleName of
                                Just acmoduledef ->
                                    acmoduledef.value.values
                                        |> Dict.get valueName
                                        |> Maybe.map .value
                                        |> Maybe.map .value
                                        |> Maybe.andThen
                                            (\valueDef ->
                                                let
                                                    ir : IR
                                                    ir =
                                                        IR.fromDistribution distribution
                                                in
                                                Just <|
                                                    Dict.fromList
                                                        (valueDef.inputTypes
                                                            |> List.map
                                                                (\( argName, _, argType ) ->
                                                                    ( argName
                                                                    , ValueEditor.initEditorState ir argType Nothing
                                                                    )
                                                                )
                                                        )
                                            )
                                        |> Maybe.withDefault Dict.empty

                                Nothing ->
                                    Dict.empty

                        Type _ ->
                            Dict.empty

                Nothing ->
                    Dict.empty

        IRLoading ->
            Dict.empty


initInsightViewState : InsightArgumentState -> Morphir.Visual.Config.VisualState
initInsightViewState argState =
    { emptyVisualState
        | variables =
            argState
                |> Dict.map (\_ arg -> arg.lastValidValue |> Maybe.withDefault (Value.Unit ()))
    }<|MERGE_RESOLUTION|>--- conflicted
+++ resolved
@@ -53,17 +53,10 @@
 import Element.Font as Font
 import Element.Input exposing (labelAbove, labelHidden, placeholder)
 import Element.Keyed
-<<<<<<< HEAD
+import FontAwesome.Styles as Icon
 import Html exposing (input)
 import Html.Attributes exposing (name)
-=======
-import FontAwesome.Styles as Icon
->>>>>>> 9e9ab7fb
 import Http exposing (Error(..), emptyBody, jsonBody)
-import Json.Decode as Decode
-import Json.Encode as Encode
-import Markdown.Parser as Markdown
-import Markdown.Renderer
 import Morphir.Correctness.Codec exposing (decodeTestSuite, encodeTestSuite)
 import Morphir.Correctness.Test exposing (TestCase, TestSuite)
 import Morphir.CustomAttribute.Codec exposing (decodeAttributes, decodeCustomAttributeData, encodeAttributeData)
@@ -140,6 +133,7 @@
     , homeState : HomeState
     , repo : Repo
     , insightViewState : Morphir.Visual.Config.VisualState
+    , definitionDisplayType : DisplayType
     , argStates : InsightArgumentState
     , expandedValues : Dict ( FQName, Name ) (Value.Definition () (Type ()))
     , customAttributes : CustomAttributeInfo
@@ -173,6 +167,11 @@
     , showTypes : Bool
     , moduleClicked : String
     }
+
+
+type DisplayType
+    = XRayView
+    | InsightView
 
 
 type alias ModelUpdate =
@@ -219,6 +218,7 @@
                 }
             , repo = Repo.empty []
             , insightViewState = emptyVisualState
+            , definitionDisplayType = InsightView
             , argStates = Dict.empty
             , expandedValues = Dict.empty
             , customAttributes = Dict.empty
@@ -1083,7 +1083,8 @@
                                         { attrId = attrId, nodeId = node }
                                 in
                                 ( Name.fromString attrDetail.displayName
-                                , ValueEditor.view (IR.fromDistribution attrDetail.iR)
+                                , ValueEditor.view model.theme
+                                    (IR.fromDistribution attrDetail.iR)
                                     (Type.Reference () attrDetail.entryPoint [])
                                     (Attribute << ValueUpdated nodeDetail)
                                     (model.attributeStates
@@ -1122,15 +1123,10 @@
                                                             ( packageName, moduleName, valueName )
                                                     in
                                                     column []
-<<<<<<< HEAD
                                                         [ viewValue model.theme moduleName valueName valueDef.value.value valueDef.value.doc
                                                         , row [ width fill, height fill, spacing (model.theme |> Theme.scaled 8), paddingEach { left = model.theme |> Theme.scaled 2, top = 0, right = model.theme |> Theme.scaled 2, bottom = 0 } ]
                                                             [ viewAttributeValues (ValueID fullyQualifiedName) ]
-                                                        , toggleDisplayType
                                                         ]
-=======
-                                                        [ viewValue model.theme moduleName valueName valueDef.value.value valueDef.value.doc ]
->>>>>>> 9e9ab7fb
                                                 )
                                     )
                                 |> Maybe.withDefault none
@@ -1144,20 +1140,7 @@
                                             |> Dict.get typeName
                                             |> Maybe.map
                                                 (\typeDef ->
-                                                    let
-                                                        fullyQualifiedName : ( PackageName, ModuleName, Name )
-                                                        fullyQualifiedName =
-                                                            ( packageName, moduleName, typeName )
-                                                    in
-                                                    column []
-                                                        [ ViewType.viewType
-                                                            model.theme
-                                                            typeName
-                                                            typeDef.value.value
-                                                            typeDef.value.doc
-                                                        , row [ width fill, height fill, spacing (model.theme |> Theme.scaled 8), paddingEach { left = model.theme |> Theme.scaled 2, top = 0, right = model.theme |> Theme.scaled 2, bottom = 0 } ]
-                                                            [ viewAttributeValues (TypeID fullyQualifiedName) ]
-                                                        ]
+                                                    ViewType.viewType model.theme typeName typeDef.value.value typeDef.value.doc
                                                 )
                                     )
                                 |> Maybe.withDefault none
