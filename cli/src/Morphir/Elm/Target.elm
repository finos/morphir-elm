module Morphir.Elm.Target exposing (..)

import Json.Decode as Decode exposing (Error, Value)
import Json.Encode as Encode
import Morphir.File.FileMap exposing (FileMap)
import Morphir.Graph.Backend.Codec
import Morphir.Graph.CypherBackend as Cypher
import Morphir.Graph.SemanticBackend as SemanticBackend
import Morphir.IR.Distribution exposing (Distribution)
import Morphir.JsonSchema.Backend
import Morphir.JsonSchema.Backend.Codec
import Morphir.Scala.Backend
import Morphir.Scala.Backend.Codec
import Morphir.Spark.Backend as Spark
import Morphir.Spark.Backend.Codec
import Morphir.SpringBoot.Backend as SpringBoot
import Morphir.SpringBoot.Backend.Codec
import Morphir.TypeScript.Backend



-- possible language generation options


type BackendOptions
    = ScalaOptions Morphir.Scala.Backend.Options
    | SpringBootOptions SpringBoot.Options
    | SemanticOptions Cypher.Options
    | CypherOptions Cypher.Options
    | TypeScriptOptions Morphir.TypeScript.Backend.Options
    | SparkOptions Spark.Options
    | JsonSchemaOptions Morphir.JsonSchema.Backend.Options


type alias Error =
    String


decodeOptions : Result Decode.Error String -> Decode.Decoder BackendOptions
decodeOptions gen =
    case gen of
        Ok "SpringBoot" ->
            Decode.map (\options -> SpringBootOptions options) Morphir.SpringBoot.Backend.Codec.decodeOptions

        Ok "semantic" ->
            Decode.map (\options -> SemanticOptions options) Morphir.Graph.Backend.Codec.decodeOptions

        Ok "cypher" ->
            Decode.map (\options -> CypherOptions options) Morphir.Graph.Backend.Codec.decodeOptions

        Ok "TypeScript" ->
            Decode.map (\options -> TypeScriptOptions options) Morphir.Graph.Backend.Codec.decodeOptions

        Ok "Spark" ->
            Decode.map (\options -> SparkOptions options) Morphir.Spark.Backend.Codec.decodeOptions

        Ok "JsonSchema" ->
            Decode.map JsonSchemaOptions Morphir.JsonSchema.Backend.Codec.decodeOptions

        _ ->
            Decode.map (\options -> ScalaOptions options) Morphir.Scala.Backend.Codec.decodeOptions


<<<<<<< HEAD
mapDistribution : BackendOptions -> Distribution -> Result Error FileMap
mapDistribution back dist =
    case back of
        SpringBootOptions options ->
            Ok (SpringBoot.mapDistribution options dist)

        SemanticOptions options ->
            Ok (SemanticBackend.mapDistribution options dist)

        CypherOptions options ->
            Ok (Cypher.mapDistribution options dist)

        ScalaOptions options ->
            Ok (Morphir.Scala.Backend.mapDistribution options dist)

        TypeScriptOptions options ->
            Ok (Morphir.TypeScript.Backend.mapDistribution options dist)

        SparkOptions options ->
            Spark.mapDistribution options dist |> Result.mapError (Spark.encodeError >> Encode.encode 0)
=======
mapDistribution : BackendOptions -> Distribution -> Result String FileMap
mapDistribution back dist =
    case back of
        SpringBootOptions options ->
            Ok <| SpringBoot.mapDistribution options dist

        SemanticOptions options ->
            Ok <| SemanticBackend.mapDistribution options dist

        CypherOptions options ->
            Ok <| Cypher.mapDistribution options dist

        ScalaOptions options ->
            Ok <| Morphir.Scala.Backend.mapDistribution options dist

        TypeScriptOptions options ->
            Ok <| Morphir.TypeScript.Backend.mapDistribution options dist

        SparkOptions options ->
            Ok <| Morphir.Spark.Backend.mapDistribution options dist
>>>>>>> 2b61d4ed

        JsonSchemaOptions options ->
            Ok (Morphir.JsonSchema.Backend.mapDistribution options dist)<|MERGE_RESOLUTION|>--- conflicted
+++ resolved
@@ -61,28 +61,6 @@
             Decode.map (\options -> ScalaOptions options) Morphir.Scala.Backend.Codec.decodeOptions
 
 
-<<<<<<< HEAD
-mapDistribution : BackendOptions -> Distribution -> Result Error FileMap
-mapDistribution back dist =
-    case back of
-        SpringBootOptions options ->
-            Ok (SpringBoot.mapDistribution options dist)
-
-        SemanticOptions options ->
-            Ok (SemanticBackend.mapDistribution options dist)
-
-        CypherOptions options ->
-            Ok (Cypher.mapDistribution options dist)
-
-        ScalaOptions options ->
-            Ok (Morphir.Scala.Backend.mapDistribution options dist)
-
-        TypeScriptOptions options ->
-            Ok (Morphir.TypeScript.Backend.mapDistribution options dist)
-
-        SparkOptions options ->
-            Spark.mapDistribution options dist |> Result.mapError (Spark.encodeError >> Encode.encode 0)
-=======
 mapDistribution : BackendOptions -> Distribution -> Result String FileMap
 mapDistribution back dist =
     case back of
@@ -102,8 +80,7 @@
             Ok <| Morphir.TypeScript.Backend.mapDistribution options dist
 
         SparkOptions options ->
-            Ok <| Morphir.Spark.Backend.mapDistribution options dist
->>>>>>> 2b61d4ed
+            Spark.mapDistribution options dist
 
         JsonSchemaOptions options ->
-            Ok (Morphir.JsonSchema.Backend.mapDistribution options dist)+            Morphir.JsonSchema.Backend.mapDistribution options dist