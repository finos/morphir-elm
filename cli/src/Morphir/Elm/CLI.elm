--- conflicted
+++ resolved
@@ -170,11 +170,7 @@
                                 Library packageName dependencies packageDef ->
                                     Library packageName (Dict.union Frontend.defaultDependencies dependencies) packageDef
 
-<<<<<<< HEAD
-                        fileMap : Result String FileMap
-=======
                         fileMap : Result (List String) FileMap
->>>>>>> 73f20792
                         fileMap =
                             mapDistribution options enrichedDistro
 
