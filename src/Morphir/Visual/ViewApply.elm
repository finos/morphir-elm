module Morphir.Visual.ViewApply exposing (view)

import Dict exposing (Dict)
import Element exposing (Element, above, centerX, centerY, el, fill, htmlAttribute, moveUp, padding, row, spacing, text, width)
import Element.Background as Background
import Element.Border as Border
import Element.Font as Font
import Html.Attributes exposing (style)
import Morphir.IR.Distribution as Distribution
import Morphir.IR.FQName exposing (FQName)
import Morphir.IR.Name as Name
import Morphir.IR.Path as Path
import Morphir.IR.Type as Type exposing (Type)
import Morphir.IR.Value as Value exposing (RawValue, Value(..), toRawValue)
import Morphir.Type.Infer as Infer
import Morphir.Value.Error exposing (Error(..))
import Morphir.Value.Interpreter exposing (complete, evaluateFunctionValue, evaluateValue)
import Morphir.Visual.Common exposing (nameToText, tooltip)
import Morphir.Visual.Components.DecisionTree as DecisionTree
import Morphir.Visual.Components.DrillDownPanel as DrillDownPanel exposing (Depth)
import Morphir.Visual.Components.FieldList as FieldList
import Morphir.Visual.Config exposing (Config, DrillDownFunctions(..), drillDownContains, evalIfPathTaken)
import Morphir.Visual.EnrichedValue exposing (EnrichedValue, fromRawValue, getId, toTypedValue)
import Morphir.Visual.Theme as Theme exposing (borderRounded, smallPadding, smallSpacing)
import Morphir.Visual.ViewList as ViewList


view : Config msg -> (Config msg -> Value.Definition () (Type ()) -> Element msg) -> (EnrichedValue -> Element msg) -> EnrichedValue -> List EnrichedValue -> EnrichedValue -> Element msg
view config viewDefinitionBody viewValue functionValue argValues applyValue =
    let
        styles : List (Element.Attribute msg)
        styles =
            [ smallSpacing config.state.theme |> spacing, Element.centerY ]

        binaryOperatorStyles : List (Element.Attribute msg)
        binaryOperatorStyles =
            [ Background.color config.state.theme.colors.lightGray
            , borderRounded config.state.theme
            ]
                ++ styles

        drillDownPanel : FQName -> Depth -> Element msg -> Element msg -> Element msg -> Bool -> Element msg
        drillDownPanel fqName depth closedElement openHeader openElement isOpen =
            DrillDownPanel.drillDownPanel config.state.theme
                { openMsg = config.handlers.onReferenceClicked fqName (getId functionValue) config.nodePath
                , closeMsg = config.handlers.onReferenceClose fqName (getId functionValue) config.nodePath
                , depth = depth
                , closedElement = closedElement
                , openElement = openElement
                , openHeader = openHeader
                , isOpen = isOpen
                , zIndex = config.state.zIndex - 2
                }

        viewFunctionValue : FQName -> Element msg
        viewFunctionValue fqName =
            el [ tooltip above (functionOutput config fqName functionValue argValues viewValue) ] <| viewValue functionValue

        viewArgumentList : List (Element msg)
        viewArgumentList =
            argValues
                |> List.indexedMap
                    (\ind v ->
                        case v of
                            Value.Reference _ _ ->
                                viewValue v

                            Value.Apply _ _ _ ->
                                viewValue v

                            _ ->
                                el
                                    [ Background.color config.state.theme.colors.lightGray
                                    , borderRounded config.state.theme
                                    , padding (Theme.scaled -4 config.state.theme)
                                    ]
                                    (viewValue v)
                    )
<<<<<<< HEAD

        functionOutput : FQName -> Element msg
        functionOutput fqName =
            let
                variables : List (Maybe RawValue)
                variables =
                    case config.ir |> Distribution.lookupValueDefinition fqName of
                        Just valueDef ->
                            Dict.fromList (List.map2 (\( name, _, _ ) argValue -> ( name, argValue |> evalIfPathTaken config )) valueDef.inputTypes argValues) |> Dict.values

                        Nothing ->
                            []

                viewRawValue : RawValue -> Element msg
                viewRawValue rawValue =
                    case fromRawValue config.ir rawValue of
                        Ok typedValue ->
                            el [ centerY ] (viewValue typedValue)

                        Err error ->
                            el [ centerX, centerY ] (text (Infer.typeErrorToMessage error))

                popupstyles : List (Element.Attribute msg)
                popupstyles =
                    [ Background.color config.state.theme.colors.lightest
                    , Font.bold
                    , Font.center
                    , config.state.theme |> borderRounded
                    , Border.width 1
                    , smallPadding config.state.theme |> padding
                    ]
            in
            case evaluateFunctionValue complete config.nativeFunctions config.ir fqName variables of
                Ok value ->
                    el popupstyles (viewRawValue value)

                Err firstError ->
                    case firstError of
                        ReferenceNotFound _ ->
                            case evaluateValue complete config.nativeFunctions config.ir config.state.variables (List.map toRawValue argValues) (toRawValue functionValue) of
                                Ok value ->
                                    el popupstyles (viewRawValue value)

                                Err err ->
                                    Element.none

                        _ ->
                            Element.none
=======
>>>>>>> 39ca7751
    in
    case ( functionValue, argValues ) of
        ( (Value.Constructor _ fQName) as constr, _ ) ->
            case config.ir |> Distribution.lookupTypeSpecification (config.ir |> Distribution.resolveAliases fQName) of
                Just (Type.TypeAliasSpecification _ (Type.Record _ fields)) ->
                    FieldList.view config.state.theme
                        (List.map2
                            (\field arg ->
                                ( field.name
                                , Element.el [ smallPadding config.state.theme |> padding, Element.centerY ] (viewValue arg)
                                )
                            )
                            fields
                            argValues
                        )

                _ ->
                    Element.row [] (viewValue constr :: (argValues |> List.map viewValue))

        ( Value.Reference _ ( [ [ "morphir" ], [ "s", "d", "k" ] ], [ [ "basics" ] ], [ "negate" ] ), [ argValue ] ) ->
            row binaryOperatorStyles
                [ text "- ("
                , viewValue argValue
                , text ")"
                ]

        ( Value.Reference _ ( [ [ "morphir" ], [ "s", "d", "k" ] ], [ [ "basics" ] ], [ "abs" ] ), [ argValue ] ) ->
            row binaryOperatorStyles
                [ text "abs ("
                , viewValue argValue
                , text ")"
                ]

        ( Value.Reference _ ( [ [ "morphir" ], [ "s", "d", "k" ] ], [ [ "basics" ] ], localName ), [ argValue ] ) ->
            row ((smallPadding config.state.theme |> padding) :: binaryOperatorStyles)
                [ text ((localName |> Name.toCamelCase) ++ " (")
                , viewValue argValue
                , text ")"
                ]

        ( Value.Reference _ ( [ [ "morphir" ], [ "s", "d", "k" ] ], _, [ "map" ] ), [ _, _ ] ) ->
            pipeVisualisation config applyValue viewValue

        ( Value.Reference _ ( [ [ "morphir" ], [ "s", "d", "k" ] ], _, [ "filter" ] ), [ _, _ ] ) ->
            pipeVisualisation config applyValue viewValue

        ( Value.Reference _ ( [ [ "morphir" ], [ "s", "d", "k" ] ], _, [ "filter", "map" ] ), [ _, _ ] ) ->
            pipeVisualisation config applyValue viewValue

        -- possibly binary operator
        ( Value.Reference _ (( [ [ "morphir" ], [ "s", "d", "k" ] ], moduleName, localName ) as fqName), [ argValues1, argValues2 ] ) ->
            let
                functionName : String
                functionName =
                    String.join "."
                        [ moduleName |> Path.toString Name.toTitleCase "."
                        , localName |> Name.toCamelCase
                        ]
            in
            if moduleName == [ [ "basics" ] ] && (localName == [ "min" ] || localName == [ "max" ]) then
                row
                    binaryOperatorStyles
                    [ viewFunctionValue fqName
                    , text " ("
                    , viewValue argValues1
                    , text ","
                    , viewValue argValues2
                    , text ")"
                    ]

            else if moduleName == [ [ "basics" ] ] && (localName == [ "power" ]) then
                row
                    binaryOperatorStyles
                    [ viewValue argValues1
                    , el [ Font.bold, Font.size (ceiling (toFloat config.state.theme.fontSize / 1.3)), moveUp (toFloat (config.state.theme.fontSize // 4)) ] (viewValue argValues2)
                    ]

            else if moduleName == [ [ "list" ] ] && (localName == [ "member" ]) then
                case argValues2 of
                    Value.List ( _, Type.Reference _ ( [ [ "morphir" ], [ "s", "d", "k" ] ], [ [ "list" ] ], [ "list" ] ) [ itemType ] ) items ->
                        row
                            styles
                            [ viewValue argValues1
                            , el [ Font.bold ] <| text "is one of"
                            , ViewList.view config viewValue itemType items (Just argValues1)
                            ]

                    _ ->
                        row
                            styles
                            [ viewValue argValues1
                            , el [ Font.bold ] <| text "is one of"
                            , viewValue argValues2
                            ]

            else
                case Dict.get functionName inlineBinaryOperators of
                    Just string ->
                        row
                            ((smallPadding config.state.theme |> padding) :: styles)
                            [ viewValue argValues1
                            , text string
                            , viewValue argValues2
                            ]

                    Nothing ->
                        row
                            ([ Border.color config.state.theme.colors.gray, Border.width 1, smallPadding config.state.theme |> padding ] ++ styles)
                            (viewFunctionValue fqName :: viewArgumentList)

        ( Value.Reference _ fqName, _ ) ->
            let
                argList : Element msg
                argList =
                    row [ width fill, centerX, smallSpacing config.state.theme |> spacing ]
                        viewArgumentList

                drillDown : DrillDownFunctions -> List Int -> Maybe (Value.Definition () (Type ()))
                drillDown dict nodePath =
                    if drillDownContains dict (getId functionValue) nodePath then
                        config.ir |> Distribution.lookupValueDefinition fqName

                    else
                        Nothing

                ( _, _, valueName ) =
                    fqName

                {-
                   Reverse the order of fQName and arguments if the function starts with is, to improve readability
                   "is foo x" -> "x is foo"
                -}
                reverseIfStartsWithIs : List a -> List a
                reverseIfStartsWithIs l =
                    if (List.head valueName |> Maybe.withDefault "") == "is" then
                        List.reverse l

                    else
                        identity l

                closedElement : Element msg
                closedElement =
                    row [ smallSpacing config.state.theme |> spacing ]
                        ([ el [ Background.color <| config.state.theme.colors.selectionColor, smallPadding config.state.theme |> padding ] (text (nameToText valueName))
                         , argList
                         ]
                            |> reverseIfStartsWithIs
                        )

                openElement : Element msg
                openElement =
                    case drillDown config.state.drillDownFunctions config.nodePath of
                        Just valueDef ->
                            let
                                mapping : Dict Name.Name Value.TypedValue
                                mapping =
                                    List.map2 (\val originalName -> ( originalName, toTypedValue val ))
                                        argValues
                                        (List.map (\( name, _, _ ) -> name) valueDef.inputTypes)
                                        |> Dict.fromList
                            in
                            viewDefinitionBody { config | nodePath = config.nodePath ++ [ getId functionValue ] } { valueDef | body = Value.replaceVariables (Value.rewriteMaybeToPatternMatch valueDef.body) mapping }

                        Nothing ->
                            Element.none

                openHeader : Element msg
                openHeader =
                    row [ smallSpacing config.state.theme |> spacing ]
                        [ el [ Background.color <| config.state.theme.colors.selectionColor, smallPadding config.state.theme |> padding ] (text (nameToText valueName))
                        ]
            in
            drillDownPanel fqName (List.length config.nodePath) closedElement openHeader openElement (drillDownContains config.state.drillDownFunctions (getId functionValue) config.nodePath)

        _ ->
            row ([ Border.color config.state.theme.colors.gray, Border.width 1, smallPadding config.state.theme |> padding, config.state.theme |> borderRounded ] ++ styles)
                [ viewValue functionValue
                , row [ width fill, centerX, smallSpacing config.state.theme |> spacing ]
                    viewArgumentList
                ]


inlineBinaryOperators : Dict String String
inlineBinaryOperators =
    Dict.fromList
        [ ( "Basics.equal", "=" )
        , ( "Basics.lessThan", "<" )
        , ( "Basics.lessThanOrEqual", "<=" )
        , ( "Basics.greaterThan", ">" )
        , ( "Basics.greaterThanOrEqual", ">=" )
        , ( "Basics.add", "+" )
        , ( "Basics.subtract", "-" )
        , ( "Basics.multiply", "*" )
        , ( "Basics.divide", "/" )
        , ( "List.append", "+" )
        , ( "Basics.notEqual", "≠" )
        , ( "Basics.power", "^" )
        ]


functionOutput : Config msg -> FQName -> EnrichedValue -> List EnrichedValue -> (EnrichedValue -> Element msg) -> Element msg
functionOutput config fqName functionValue argValues viewValue =
    let
        variables : List (Maybe RawValue)
        variables =
            case config.ir |> Distribution.lookupValueDefinition fqName of
                Just valueDef ->
                    Dict.fromList (List.map2 (\( name, _, _ ) argValue -> ( name, argValue |> evalIfPathTaken config )) valueDef.inputTypes argValues) |> Dict.values

                Nothing ->
                    []

        viewRawValue : RawValue -> Element msg
        viewRawValue rawValue =
            case fromRawValue config.ir rawValue of
                Ok typedValue ->
                    el [ centerY ] (viewValue typedValue)

                Err error ->
                    el [ centerX, centerY ] (text (Infer.typeErrorToMessage error))

        popupstyles : List (Element.Attribute msg)
        popupstyles =
            [ Background.color config.state.theme.colors.lightest
            , Font.bold
            , Font.center
            , config.state.theme |> borderRounded
            , Border.width 1
            , smallPadding config.state.theme |> padding
            ]
    in
    case evaluateFunctionValue config.nativeFunctions config.ir fqName variables of
        Ok value ->
            el popupstyles (viewRawValue value)

        Err firstError ->
            case firstError of
                ReferenceNotFound _ ->
                    case evaluateValue config.nativeFunctions config.ir config.state.variables (List.map toRawValue argValues) (toRawValue functionValue) of
                        Ok value ->
                            el popupstyles (viewRawValue value)

                        Err err ->
                            Element.none

                _ ->
                    Element.none


pipeVisualisation : Config msg -> EnrichedValue -> (EnrichedValue -> Element msg) -> Element msg
pipeVisualisation config applyValue viewValue =
    let
        getMapsRec : EnrichedValue -> List (Element msg)
        getMapsRec v =
            let
                recursiveCall : FQName -> EnrichedValue -> EnrichedValue -> EnrichedValue -> String -> List (Element msg)
                recursiveCall currentFQName currentFunctionValue currentFunction src label =
                    getMapsRec src
                        ++ [ Element.column
                                [ Border.width 2
                                , Border.color config.state.theme.colors.brandSecondaryLight
                                , Theme.borderRounded config.state.theme
                                ]
                                [ el [ Font.color config.state.theme.colors.mediumGray, padding 3, Element.centerX, Element.centerY ] (text label)
                                , viewValue currentFunction
                                ]
                           , arrow currentFQName currentFunctionValue [ currentFunction, src ]
                           ]
            in
            case v of
                Value.Apply _ applyFunction applyArgs ->
                    case Value.uncurryApply applyFunction applyArgs of
                        ( (Value.Reference _ (( [ [ "morphir" ], [ "s", "d", "k" ] ], _, [ "map" ] ) as fqName)) as mapFunctionValue, [ mapfunc, source ] ) ->
                            recursiveCall fqName mapFunctionValue mapfunc source "map"

                        ( (Value.Reference _ (( [ [ "morphir" ], [ "s", "d", "k" ] ], _, [ "filter" ] ) as fqName)) as mapFunctionValue, [ mapfunc, source ] ) ->
                            recursiveCall fqName mapFunctionValue mapfunc source "filter"

                        ( (Value.Reference _ (( [ [ "morphir" ], [ "s", "d", "k" ] ], _, [ "filter", "map" ] ) as fqName)) as mapFunctionValue, [ mapfunc, source ] ) ->
                            recursiveCall fqName mapFunctionValue mapfunc source "filter & map"

                        _ ->
                            [ viewValue v ]

                _ ->
                    [ viewValue v
                    , arrow ( [], [], [] ) v []
                    ]

        arrow : FQName -> EnrichedValue -> List EnrichedValue -> Element msg
        arrow fqName mapFunctionValue args =
            el
                [ Element.centerX
                , Element.centerY
                , tooltip Element.below (functionOutput config fqName mapFunctionValue args viewValue)
                , htmlAttribute (style "z-index" "10000")
                , width (Element.shrink |> Element.minimum (config.state.theme.fontSize * 3) |> Element.maximum (config.state.theme.fontSize * 5))
                ]
            <|
                DecisionTree.rightArrow config False
    in
    row [ spacing <| Theme.smallSpacing config.state.theme ] <| getMapsRec applyValue ++ [ el [ Font.italic ] <| text " output " ]<|MERGE_RESOLUTION|>--- conflicted
+++ resolved
@@ -76,57 +76,6 @@
                                     ]
                                     (viewValue v)
                     )
-<<<<<<< HEAD
-
-        functionOutput : FQName -> Element msg
-        functionOutput fqName =
-            let
-                variables : List (Maybe RawValue)
-                variables =
-                    case config.ir |> Distribution.lookupValueDefinition fqName of
-                        Just valueDef ->
-                            Dict.fromList (List.map2 (\( name, _, _ ) argValue -> ( name, argValue |> evalIfPathTaken config )) valueDef.inputTypes argValues) |> Dict.values
-
-                        Nothing ->
-                            []
-
-                viewRawValue : RawValue -> Element msg
-                viewRawValue rawValue =
-                    case fromRawValue config.ir rawValue of
-                        Ok typedValue ->
-                            el [ centerY ] (viewValue typedValue)
-
-                        Err error ->
-                            el [ centerX, centerY ] (text (Infer.typeErrorToMessage error))
-
-                popupstyles : List (Element.Attribute msg)
-                popupstyles =
-                    [ Background.color config.state.theme.colors.lightest
-                    , Font.bold
-                    , Font.center
-                    , config.state.theme |> borderRounded
-                    , Border.width 1
-                    , smallPadding config.state.theme |> padding
-                    ]
-            in
-            case evaluateFunctionValue complete config.nativeFunctions config.ir fqName variables of
-                Ok value ->
-                    el popupstyles (viewRawValue value)
-
-                Err firstError ->
-                    case firstError of
-                        ReferenceNotFound _ ->
-                            case evaluateValue complete config.nativeFunctions config.ir config.state.variables (List.map toRawValue argValues) (toRawValue functionValue) of
-                                Ok value ->
-                                    el popupstyles (viewRawValue value)
-
-                                Err err ->
-                                    Element.none
-
-                        _ ->
-                            Element.none
-=======
->>>>>>> 39ca7751
     in
     case ( functionValue, argValues ) of
         ( (Value.Constructor _ fQName) as constr, _ ) ->
