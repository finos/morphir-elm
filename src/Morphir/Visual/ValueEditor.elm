--- conflicted
+++ resolved
@@ -76,21 +76,14 @@
 import Morphir.IR.SDK.Char as Basics
 import Morphir.IR.SDK.Decimal as Decimal
 import Morphir.IR.SDK.Dict as SDKDict
-<<<<<<< HEAD
 import Morphir.IR.SDK.LocalDate as Date exposing (fromISO)
 import Morphir.IR.SDK.LocalTime as Time exposing (fromISO)
-=======
-import Morphir.IR.SDK.LocalDate exposing (fromISO)
->>>>>>> 31c7dd4b
 import Morphir.IR.SDK.String as Basics
 import Morphir.IR.Type as Type exposing (Type)
 import Morphir.IR.Value as Value exposing (RawValue, Value(..))
 import Morphir.SDK.Decimal as Decimal
 import Morphir.SDK.LocalDate as LocalDate exposing (toISOString)
-<<<<<<< HEAD
 import Morphir.SDK.LocalTime as LocalTime
-=======
->>>>>>> 31c7dd4b
 import Morphir.SDK.ResultList as ListOfResults
 import Morphir.Visual.Common exposing (nameToText)
 import Morphir.Visual.Components.DatePickerComponent as DatePicker
@@ -1322,7 +1315,7 @@
             let
                 localDateValue : String -> Value () ()
                 localDateValue str =
-                    Date.fromISO () (Value.Literal () (StringLiteral str))
+                    fromISO () (Value.Literal () (StringLiteral str))
             in
             DatePicker.view theme
                 { placeholder =
