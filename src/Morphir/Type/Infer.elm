module Morphir.Type.Infer exposing (..)

import Dict exposing (Dict)
import Morphir.Compiler as Compiler
import Morphir.IR.AccessControlled exposing (AccessControlled)
import Morphir.IR.FQName as FQName exposing (FQName)
import Morphir.IR.Literal exposing (Literal(..))
import Morphir.IR.Module as Module exposing (ModuleName)
import Morphir.IR.Name as Name exposing (Name)
import Morphir.IR.Package as Package exposing (PackageName)
import Morphir.IR.Path as Path
import Morphir.IR.Type as Type exposing (Specification(..), Type)
import Morphir.IR.Value as Value exposing (Pattern(..), Value)
import Morphir.ListOfResults as ListOfResults
import Morphir.Type.Class as Class exposing (Class)
import Morphir.Type.Constraint exposing (Constraint(..), class, equality)
import Morphir.Type.ConstraintSet as ConstraintSet exposing (ConstraintSet(..))
import Morphir.Type.MetaType as MetaType exposing (MetaType(..), Variable)
import Morphir.Type.MetaTypeMapping exposing (LookupError(..), References, concreteTypeToMetaType, concreteVarsToMetaVars, lookupConstructor, lookupValue, metaTypeToConcreteType)
import Morphir.Type.SolutionMap as SolutionMap exposing (SolutionMap(..))
import Set exposing (Set)


type alias TypedValue va =
    Value () ( va, Type () )


type ValueTypeError
    = ValueTypeError Name TypeError


type TypeError
    = TypeErrors (List TypeError)
    | ClassConstraintViolation MetaType Class
    | LookupError LookupError
    | UnknownError String
    | CouldNotUnify UnificationError MetaType MetaType


type UnificationError
    = NoUnificationRule
    | TuplesOfDifferentSize
    | RefMismatch
    | FieldMismatch


inferPackageDefinition : References -> Package.Definition () va -> Result (List Compiler.Error) (Package.Definition () ( va, Type () ))
inferPackageDefinition refs packageDef =
    packageDef.modules
        |> Dict.toList
        |> List.map
            (\( moduleName, moduleDef ) ->
                inferModuleDefinition refs moduleName moduleDef.value
                    |> Result.map (AccessControlled moduleDef.access)
                    |> Result.map (Tuple.pair moduleName)
            )
        |> ListOfResults.liftAllErrors
        |> Result.map
            (\mappedModules ->
                { modules = Dict.fromList mappedModules
                }
            )


inferModuleDefinition : References -> ModuleName -> Module.Definition () va -> Result Compiler.Error (Module.Definition () ( va, Type () ))
inferModuleDefinition refs moduleName moduleDef =
    moduleDef.values
        |> Dict.toList
        |> List.map
            (\( valueName, valueDef ) ->
                inferValueDefinition refs valueDef.value
                    |> Result.map (AccessControlled valueDef.access)
                    |> Result.map (Tuple.pair valueName)
                    |> Result.mapError
                        (\typeError ->
                            Compiler.ErrorInSourceFile
                                (String.concat [ "Type error in value '", Name.toCamelCase valueName, "': ", typeErrorToMessage typeError ])
                                []
                        )
            )
        |> ListOfResults.liftAllErrors
        |> Result.map
            (\mappedValues ->
                { types = moduleDef.types
                , values = Dict.fromList mappedValues
                }
            )
        |> Result.mapError (Compiler.ErrorsInSourceFile (moduleName |> Path.toString Name.toTitleCase "."))


typeErrorToMessage : TypeError -> String
typeErrorToMessage typeError =
    case typeError of
        TypeErrors errors ->
            String.concat [ "Multiple errors: ", errors |> List.map typeErrorToMessage |> String.join ", " ]

        ClassConstraintViolation metaType class ->
            String.concat [ "Type '", MetaType.toString metaType, "' is not a ", Class.toString class ]

        LookupError lookupError ->
            case lookupError of
                CouldNotFindConstructor fQName ->
                    String.concat [ "Could not find constructor: ", FQName.toString fQName ]

                CouldNotFindValue fQName ->
                    String.concat [ "Could not find value: ", FQName.toString fQName ]

                CouldNotFindAlias fQName ->
                    String.concat [ "Could not find alias: ", FQName.toString fQName ]

                ExpectedAlias fQName ->
                    String.concat [ "Expected alias at: ", FQName.toString fQName ]

        UnknownError message ->
            String.concat [ "Unknown error: ", message ]

        CouldNotUnify unificationError metaType1 metaType2 ->
            let
                cause =
                    case unificationError of
                        NoUnificationRule ->
                            "there are no unification rules to apply"

                        TuplesOfDifferentSize ->
                            "they are tuples of different sizes"

                        RefMismatch ->
                            "the references do not match"

                        FieldMismatch ->
                            "the fields don't match"
            in
            String.concat
                [ "Could not unify '", MetaType.toString metaType1, "' with '", MetaType.toString metaType2, "' because ", cause ]


inferValueDefinition : References -> Value.Definition () va -> Result TypeError (Value.Definition () ( va, Type () ))
inferValueDefinition refs def =
    let
        ( annotatedDef, lastVarIndex ) =
            annotateDefinition 0 def

        constraints : ConstraintSet
        constraints =
            constrainDefinition
                (MetaType.variableByIndex 0)
                { refs = refs
                , vars = Dict.empty
                }
                annotatedDef

        solution : Result TypeError ( ConstraintSet, SolutionMap )
        solution =
<<<<<<< HEAD
            solve refs constraints
=======
            solve (MetaType.variableByIndex (lastVarIndex + 1)) refs constraints
>>>>>>> 10e602cf
    in
    solution
        |> Result.map (applySolutionToAnnotatedDefinition annotatedDef)


inferValue : References -> Value () va -> Result TypeError (TypedValue va)
inferValue refs untypedValue =
    let
        ( annotatedValue, lastVarIndex ) =
            annotateValue 0 untypedValue

        constraints : ConstraintSet
        constraints =
            constrainValue
                { refs = refs
                , vars = Dict.empty
                }
                annotatedValue

        solution : Result TypeError ( ConstraintSet, SolutionMap )
        solution =
<<<<<<< HEAD
            solve refs constraints
=======
            solve (MetaType.variableByIndex (lastVarIndex + 1)) refs constraints
>>>>>>> 10e602cf
    in
    solution
        |> Result.map (applySolutionToAnnotatedValue annotatedValue)


annotateDefinition : Int -> Value.Definition ta va -> ( Value.Definition ta ( va, Variable ), Int )
annotateDefinition baseIndex def =
    let
        annotatedInputTypes : List ( Name, ( va, Variable ), Type ta )
        annotatedInputTypes =
            def.inputTypes
                |> List.indexedMap
                    (\index ( name, va, tpe ) ->
                        ( name, ( va, MetaType.variableByIndex (baseIndex + index) ), tpe )
                    )

        ( annotatedBody, lastVarIndex ) =
            annotateValue (baseIndex + List.length def.inputTypes) def.body
    in
    ( { inputTypes =
            annotatedInputTypes
      , outputType =
            def.outputType
      , body =
            annotatedBody
      }
    , lastVarIndex
    )


annotateValue : Int -> Value ta va -> ( Value ta ( va, Variable ), Int )
annotateValue baseIndex untypedValue =
    untypedValue
        |> Value.indexedMapValue (\index va -> ( va, MetaType.variableByIndex index )) baseIndex


type alias ConstrainState =
    { refs : References
    , vars : Dict Name Variable
    }


constrainDefinition : Variable -> ConstrainState -> Value.Definition () ( va, Variable ) -> ConstraintSet
constrainDefinition baseVar state def =
    let
        inputTypeVars : Set Name
        inputTypeVars =
            def.inputTypes
                |> List.map
                    (\( _, _, declaredType ) ->
                        Type.collectVariables declaredType
                    )
                |> List.foldl Set.union Set.empty

        outputTypeVars : Set Name
        outputTypeVars =
            Type.collectVariables def.outputType

        varToMeta : Dict Name Variable
        varToMeta =
            concreteVarsToMetaVars baseVar
                (Set.union inputTypeVars outputTypeVars)

        inputConstraints : ConstraintSet
        inputConstraints =
            def.inputTypes
                |> List.map
                    (\( _, ( _, thisTypeVar ), declaredType ) ->
                        equality
                            (MetaVar thisTypeVar)
                            (concreteTypeToMetaType thisTypeVar state.refs varToMeta declaredType)
                    )
                |> ConstraintSet.fromList

        outputConstraints : ConstraintSet
        outputConstraints =
            ConstraintSet.singleton
                (equality
                    (metaTypeVarForValue def.body)
                    (concreteTypeToMetaType baseVar state.refs varToMeta def.outputType)
                )

        inputVars : Dict Name Variable
        inputVars =
            def.inputTypes
                |> List.map
                    (\( name, ( _, thisTypeVar ), _ ) ->
                        ( name, thisTypeVar )
                    )
                |> Dict.fromList

        bodyConstraints : ConstraintSet
        bodyConstraints =
            constrainValue { state | vars = state.vars |> Dict.union inputVars } def.body
    in
    ConstraintSet.concat
        [ inputConstraints
        , outputConstraints
        , bodyConstraints
        ]


constrainValue : ConstrainState -> Value () ( va, Variable ) -> ConstraintSet
constrainValue state annotatedValue =
    case annotatedValue of
        Value.Literal ( _, thisTypeVar ) literalValue ->
            constrainLiteral thisTypeVar literalValue

        Value.Constructor ( _, thisTypeVar ) fQName ->
            lookupConstructor thisTypeVar state.refs fQName
                |> Result.map (equality (MetaVar thisTypeVar))
                |> Result.map ConstraintSet.singleton
                |> Result.withDefault ConstraintSet.empty

        Value.Tuple ( _, thisTypeVar ) elems ->
            let
                elemsConstraints : List ConstraintSet
                elemsConstraints =
                    elems
                        |> List.map (constrainValue state)

                tupleConstraint : ConstraintSet
                tupleConstraint =
                    ConstraintSet.singleton
                        (equality
                            (MetaVar thisTypeVar)
                            (elems
                                |> List.map metaTypeVarForValue
                                |> MetaTuple
                            )
                        )
            in
            ConstraintSet.concat (tupleConstraint :: elemsConstraints)

        Value.List ( _, thisTypeVar ) items ->
            let
                itemType : MetaType
                itemType =
                    MetaVar (thisTypeVar |> MetaType.subVariable)

                listConstraint : Constraint
                listConstraint =
                    equality (MetaVar thisTypeVar) (MetaType.listType itemType)

                itemConstraints : ConstraintSet
                itemConstraints =
                    items
                        |> List.map
                            (\item ->
                                constrainValue state item
                                    |> ConstraintSet.insert (equality (metaTypeVarForValue item) itemType)
                            )
                        |> ConstraintSet.concat
            in
            itemConstraints
                |> ConstraintSet.insert listConstraint

        Value.Record ( _, thisTypeVar ) fieldValues ->
            let
                fieldConstraints : ConstraintSet
                fieldConstraints =
                    fieldValues
                        |> List.map (Tuple.second >> constrainValue state)
                        |> ConstraintSet.concat

                recordType : MetaType
                recordType =
                    fieldValues
                        |> List.map
                            (\( fieldName, fieldValue ) ->
                                ( fieldName, metaTypeVarForValue fieldValue )
                            )
                        |> Dict.fromList
                        |> MetaRecord Nothing

                recordConstraints : ConstraintSet
                recordConstraints =
                    ConstraintSet.singleton
                        (equality (MetaVar thisTypeVar) recordType)
            in
            ConstraintSet.concat
                [ fieldConstraints
                , recordConstraints
                ]

        Value.Variable ( _, varUse ) varName ->
            case state.vars |> Dict.get varName of
                Just varDecl ->
                    ConstraintSet.singleton (equality (MetaVar varUse) (MetaVar varDecl))

                Nothing ->
                    -- this should never happen if variables were validated earlier
                    ConstraintSet.empty

        Value.Reference ( _, thisTypeVar ) fQName ->
            lookupValue thisTypeVar state.refs fQName
                |> Result.map (equality (MetaVar thisTypeVar))
                |> Result.map ConstraintSet.singleton
                |> Result.withDefault ConstraintSet.empty

        Value.Field ( _, thisTypeVar ) subjectValue fieldName ->
            let
                extendsVar : Variable
                extendsVar =
                    thisTypeVar
                        |> MetaType.subVariable

                fieldType : MetaType
                fieldType =
                    extendsVar
                        |> MetaType.subVariable
                        |> MetaVar

                extensibleRecordType : MetaType
                extensibleRecordType =
                    MetaRecord (Just extendsVar)
                        (Dict.singleton fieldName fieldType)

                fieldConstraints : ConstraintSet
                fieldConstraints =
                    ConstraintSet.fromList
                        [ equality (metaTypeVarForValue subjectValue) extensibleRecordType
                        , equality (MetaVar thisTypeVar) fieldType
                        ]
            in
            ConstraintSet.concat
                [ constrainValue state subjectValue
                , fieldConstraints
                ]

        Value.FieldFunction ( _, thisTypeVar ) fieldName ->
            let
                extendsVar : Variable
                extendsVar =
                    thisTypeVar
                        |> MetaType.subVariable

                fieldType : MetaType
                fieldType =
                    extendsVar
                        |> MetaType.subVariable
                        |> MetaVar

                extensibleRecordType : MetaType
                extensibleRecordType =
                    MetaRecord (Just extendsVar)
                        (Dict.singleton fieldName fieldType)
            in
            ConstraintSet.singleton
                (equality (MetaVar thisTypeVar) (MetaFun extensibleRecordType fieldType))

        Value.Apply ( _, thisTypeVar ) funValue argValue ->
            let
                funType : MetaType
                funType =
                    MetaFun
                        (metaTypeVarForValue argValue)
                        (MetaVar thisTypeVar)

                applyConstraints : ConstraintSet
                applyConstraints =
                    ConstraintSet.singleton
                        (equality (metaTypeVarForValue funValue) funType)
            in
            ConstraintSet.concat
                [ constrainValue state funValue
                , constrainValue state argValue
                , applyConstraints
                ]

        Value.Lambda ( _, thisTypeVar ) argPattern bodyValue ->
            let
                ( argVariables, argConstraints ) =
                    constrainPattern state argPattern

                lambdaType : MetaType
                lambdaType =
                    MetaFun
                        (metaTypeVarForPattern argPattern)
                        (metaTypeVarForValue bodyValue)

                lambdaConstraints : ConstraintSet
                lambdaConstraints =
                    ConstraintSet.singleton
                        (equality (MetaVar thisTypeVar) lambdaType)

                bodyConstraints : ConstraintSet
                bodyConstraints =
                    constrainValue
                        { state | vars = Dict.union argVariables state.vars }
                        bodyValue
            in
            ConstraintSet.concat
                [ lambdaConstraints
                , bodyConstraints
                , argConstraints
                ]

        Value.LetDefinition ( _, thisTypeVar ) defName def inValue ->
            let
                defConstraints : ConstraintSet
                defConstraints =
                    constrainDefinition thisTypeVar state def

                defTypeVar : Variable
                defTypeVar =
                    thisTypeVar |> MetaType.subVariable

                defType : List MetaType -> MetaType -> MetaType
                defType argTypes returnType =
                    case argTypes of
                        [] ->
                            returnType

                        firstArg :: restOfArgs ->
                            MetaFun firstArg (defType restOfArgs returnType)

                inConstraints : ConstraintSet
                inConstraints =
                    constrainValue
                        { state
                            | vars = state.vars |> Dict.insert defName defTypeVar
                        }
                        inValue

                letConstraints : ConstraintSet
                letConstraints =
                    ConstraintSet.fromList
                        [ equality (MetaVar thisTypeVar) (metaTypeVarForValue inValue)
                        , equality (MetaVar defTypeVar)
                            (defType
                                (def.inputTypes |> List.map (\( _, ( _, argTypeVar ), _ ) -> MetaVar argTypeVar))
                                (metaTypeVarForValue def.body)
                            )
                        ]
            in
            ConstraintSet.concat
                [ defConstraints
                , inConstraints
                , letConstraints
                ]

        Value.LetRecursion ( _, thisTypeVar ) defs inValue ->
            let
                defType : List MetaType -> MetaType -> MetaType
                defType argTypes returnType =
                    case argTypes of
                        [] ->
                            returnType

                        firstArg :: restOfArgs ->
                            MetaFun firstArg (defType restOfArgs returnType)

                ( lastDefTypeVar, defDeclsConstraints, defVariables ) =
                    defs
                        |> Dict.toList
                        |> List.foldl
                            (\( defName, def ) ( lastTypeVar, constraintsSoFar, variablesSoFar ) ->
                                let
                                    nextTypeVar : Variable
                                    nextTypeVar =
                                        lastTypeVar |> MetaType.subVariable

                                    letConstraint : ConstraintSet
                                    letConstraint =
                                        ConstraintSet.fromList
                                            [ equality (MetaVar nextTypeVar)
                                                (defType
                                                    (def.inputTypes |> List.map (\( _, ( _, argTypeVar ), _ ) -> MetaVar argTypeVar))
                                                    (metaTypeVarForValue def.body)
                                                )
                                            ]
                                in
                                ( nextTypeVar, letConstraint :: constraintsSoFar, ( defName, nextTypeVar ) :: variablesSoFar )
                            )
                            ( thisTypeVar, [], [] )

                defsConstraints =
                    defs
                        |> Dict.toList
                        |> List.foldl
                            (\( _, def ) ( lastTypeVar, constraintsSoFar ) ->
                                let
                                    nextTypeVar : Variable
                                    nextTypeVar =
                                        lastTypeVar |> MetaType.subVariable

                                    defConstraints : ConstraintSet
                                    defConstraints =
                                        constrainDefinition lastTypeVar state def
                                in
                                ( nextTypeVar, defConstraints :: constraintsSoFar )
                            )
                            ( lastDefTypeVar, defDeclsConstraints )
                        |> Tuple.second
                        |> ConstraintSet.concat

                inConstraints : ConstraintSet
                inConstraints =
                    constrainValue
                        { state
                            | vars = state.vars |> Dict.union (defVariables |> Dict.fromList)
                        }
                        inValue

                letConstraints : ConstraintSet
                letConstraints =
                    ConstraintSet.fromList
                        [ equality (MetaVar thisTypeVar) (metaTypeVarForValue inValue)
                        ]
            in
            ConstraintSet.concat
                [ defsConstraints
                , inConstraints
                , letConstraints
                ]

        Value.Destructure ( _, thisTypeVar ) bindPattern bindValue inValue ->
            let
                ( bindPatternVariables, bindPatternConstraints ) =
                    constrainPattern state bindPattern

                bindValueConstraints : ConstraintSet
                bindValueConstraints =
                    constrainValue state bindValue

                inValueConstraints : ConstraintSet
                inValueConstraints =
                    constrainValue { state | vars = Dict.union bindPatternVariables state.vars } inValue

                destructureConstraints : ConstraintSet
                destructureConstraints =
                    ConstraintSet.fromList
                        [ equality (MetaVar thisTypeVar) (metaTypeVarForValue inValue)
                        , equality (metaTypeVarForValue bindValue) (metaTypeVarForPattern bindPattern)
                        ]
            in
            ConstraintSet.concat
                [ bindPatternConstraints
                , bindValueConstraints
                , inValueConstraints
                , destructureConstraints
                ]

        Value.IfThenElse ( _, thisTypeVar ) condition thenBranch elseBranch ->
            let
                specificConstraints : ConstraintSet
                specificConstraints =
                    ConstraintSet.fromList
                        -- the condition should always be bool
                        [ equality (metaTypeVarForValue condition) MetaType.boolType

                        -- the two branches should have the same type
                        , equality (metaTypeVarForValue elseBranch) (metaTypeVarForValue thenBranch)

                        -- the final type should be the same as the branches (can use any branch thanks to previous rule)
                        , equality (MetaVar thisTypeVar) (metaTypeVarForValue thenBranch)
                        ]

                childConstraints : List ConstraintSet
                childConstraints =
                    [ constrainValue state condition
                    , constrainValue state thenBranch
                    , constrainValue state elseBranch
                    ]
            in
            ConstraintSet.concat (specificConstraints :: childConstraints)

        Value.PatternMatch ( _, thisTypeVar ) subjectValue cases ->
            let
                thisType : MetaType
                thisType =
                    MetaVar thisTypeVar

                subjectType : MetaType
                subjectType =
                    metaTypeVarForValue subjectValue

                subjectConstraints : ConstraintSet
                subjectConstraints =
                    constrainValue state subjectValue

                casesConstraints : List ConstraintSet
                casesConstraints =
                    cases
                        |> List.map
                            (\( casePattern, caseValue ) ->
                                let
                                    ( casePatternVariables, casePatternConstraints ) =
                                        constrainPattern state casePattern

                                    caseValueConstraints : ConstraintSet
                                    caseValueConstraints =
                                        constrainValue { state | vars = Dict.union casePatternVariables state.vars } caseValue

                                    caseConstraints : ConstraintSet
                                    caseConstraints =
                                        ConstraintSet.fromList
                                            [ equality subjectType (metaTypeVarForPattern casePattern)
                                            , equality thisType (metaTypeVarForValue caseValue)
                                            ]
                                in
                                ConstraintSet.concat
                                    [ casePatternConstraints
                                    , caseValueConstraints
                                    , caseConstraints
                                    ]
                            )
            in
            ConstraintSet.concat (subjectConstraints :: casesConstraints)

        Value.UpdateRecord ( _, thisTypeVar ) subjectValue fieldValues ->
            let
                extendsVar : Variable
                extendsVar =
                    thisTypeVar
                        |> MetaType.subVariable

                extensibleRecordType : MetaType
                extensibleRecordType =
                    MetaRecord (Just extendsVar)
                        (fieldValues
                            |> List.map
                                (\( fieldName, fieldValue ) ->
                                    ( fieldName, metaTypeVarForValue fieldValue )
                                )
                            |> Dict.fromList
                        )

                fieldValueConstraints : ConstraintSet
                fieldValueConstraints =
                    fieldValues
                        |> List.map
                            (\( _, fieldValue ) ->
                                constrainValue state fieldValue
                            )
                        |> ConstraintSet.concat

                fieldConstraints : ConstraintSet
                fieldConstraints =
                    ConstraintSet.fromList
                        [ equality (metaTypeVarForValue subjectValue) extensibleRecordType
                        , equality (MetaVar thisTypeVar) (metaTypeVarForValue subjectValue)
                        ]
            in
            ConstraintSet.concat
                [ constrainValue state subjectValue
                , fieldValueConstraints
                , fieldConstraints
                ]

        Value.Unit ( _, thisTypeVar ) ->
            ConstraintSet.singleton
                (equality (MetaVar thisTypeVar) MetaUnit)


constrainPattern : ConstrainState -> Pattern ( va, Variable ) -> ( Dict Name Variable, ConstraintSet )
constrainPattern state untypedPattern =
    case untypedPattern of
        Value.WildcardPattern _ ->
            ( Dict.empty, ConstraintSet.empty )

        Value.AsPattern ( _, thisTypeVar ) nestedPattern alias ->
            let
                ( nestedVariables, nestedConstraints ) =
                    constrainPattern state nestedPattern

                thisPatternConstraints : ConstraintSet
                thisPatternConstraints =
                    ConstraintSet.singleton
                        (equality (MetaVar thisTypeVar) (metaTypeVarForPattern nestedPattern))
            in
            ( nestedVariables |> Dict.insert alias thisTypeVar
            , ConstraintSet.union nestedConstraints thisPatternConstraints
            )

        Value.TuplePattern ( _, thisTypeVar ) elemPatterns ->
            let
                ( elemsVariables, elemsConstraints ) =
                    elemPatterns
                        |> List.map (constrainPattern state)
                        |> List.unzip

                tupleConstraint : ConstraintSet
                tupleConstraint =
                    ConstraintSet.singleton
                        (equality
                            (MetaVar thisTypeVar)
                            (elemPatterns
                                |> List.map metaTypeVarForPattern
                                |> MetaTuple
                            )
                        )
            in
            ( List.foldl Dict.union Dict.empty elemsVariables
            , ConstraintSet.concat (tupleConstraint :: elemsConstraints)
            )

        Value.ConstructorPattern ( _, thisTypeVar ) fQName argPatterns ->
            let
                ctorTypeVar : Variable
                ctorTypeVar =
                    thisTypeVar |> MetaType.subVariable

                ctorType : List MetaType -> MetaType
                ctorType args =
                    case args of
                        [] ->
                            MetaVar thisTypeVar

                        firstArg :: restOfArgs ->
                            MetaFun
                                firstArg
                                (ctorType restOfArgs)

                resultType : MetaType -> MetaType
                resultType t =
                    case t of
                        MetaFun a r ->
                            resultType r

                        _ ->
                            t

                customTypeConstraint : ConstraintSet
                customTypeConstraint =
                    lookupConstructor ctorTypeVar state.refs fQName
                        |> Result.map
                            (\ctorFunType ->
                                ConstraintSet.fromList
                                    [ equality (MetaVar ctorTypeVar) ctorFunType
                                    , equality (MetaVar thisTypeVar) (resultType ctorFunType)
                                    ]
                            )
                        |> Result.withDefault ConstraintSet.empty

                ctorFunConstraint : ConstraintSet
                ctorFunConstraint =
                    ConstraintSet.singleton
                        (equality
                            (MetaVar ctorTypeVar)
                            (ctorType
                                (argPatterns
                                    |> List.map metaTypeVarForPattern
                                )
                            )
                        )

                ( argVariables, argConstraints ) =
                    argPatterns
                        |> List.map (constrainPattern state)
                        |> List.unzip
            in
            ( List.foldl Dict.union Dict.empty argVariables
            , ConstraintSet.concat (customTypeConstraint :: ctorFunConstraint :: argConstraints)
            )

        Value.EmptyListPattern ( _, thisTypeVar ) ->
            let
                itemType : MetaType
                itemType =
                    MetaVar (thisTypeVar |> MetaType.subVariable)

                listType : MetaType
                listType =
                    MetaType.listType itemType
            in
            ( Dict.empty
            , ConstraintSet.singleton
                (equality (MetaVar thisTypeVar) listType)
            )

        Value.HeadTailPattern ( _, thisTypeVar ) headPattern tailPattern ->
            let
                ( headVariables, headConstraints ) =
                    constrainPattern state headPattern

                ( tailVariables, tailConstraints ) =
                    constrainPattern state tailPattern

                itemType : MetaType
                itemType =
                    metaTypeVarForPattern headPattern

                listType : MetaType
                listType =
                    MetaType.listType itemType

                thisPatternConstraints : ConstraintSet
                thisPatternConstraints =
                    ConstraintSet.fromList
                        [ equality (MetaVar thisTypeVar) listType
                        , equality (metaTypeVarForPattern tailPattern) listType
                        ]
            in
            ( Dict.union headVariables tailVariables
            , ConstraintSet.concat
                [ headConstraints, tailConstraints, thisPatternConstraints ]
            )

        Value.LiteralPattern ( _, thisTypeVar ) literalValue ->
            ( Dict.empty, constrainLiteral thisTypeVar literalValue )

        Value.UnitPattern ( _, thisTypeVar ) ->
            ( Dict.empty
            , ConstraintSet.singleton
                (equality (MetaVar thisTypeVar) MetaUnit)
            )


constrainLiteral : Variable -> Literal -> ConstraintSet
constrainLiteral thisTypeVar literalValue =
    let
        expectExactType : MetaType -> ConstraintSet
        expectExactType expectedType =
            ConstraintSet.singleton
                (equality
                    (MetaVar thisTypeVar)
                    expectedType
                )
    in
    case literalValue of
        BoolLiteral _ ->
            expectExactType MetaType.boolType

        CharLiteral _ ->
            expectExactType MetaType.charType

        StringLiteral _ ->
            expectExactType MetaType.stringType

        IntLiteral _ ->
            ConstraintSet.singleton
                (class (MetaVar thisTypeVar) Class.Number)

        FloatLiteral _ ->
            expectExactType MetaType.floatType


solve : References -> ConstraintSet -> Result TypeError ( ConstraintSet, SolutionMap )
solve refs constraintSet =
    solveHelp refs SolutionMap.empty constraintSet


solveHelp : References -> SolutionMap -> ConstraintSet -> Result TypeError ( ConstraintSet, SolutionMap )
solveHelp refs solutionsSoFar ((ConstraintSet constraints) as constraintSet) =
    constraints
        |> validateConstraints
        |> Result.map removeTrivialConstraints
        |> Result.andThen
            (\nonTrivialConstraints ->
                nonTrivialConstraints
                    |> findSubstitution refs
                    |> Result.andThen
                        (\maybeNewSolutions ->
                            case maybeNewSolutions of
                                Nothing ->
                                    Ok ( ConstraintSet.fromList nonTrivialConstraints, solutionsSoFar )

                                Just newSolutions ->
                                    solutionsSoFar
                                        |> mergeSolutions refs newSolutions
                                        |> Result.andThen
                                            (\mergedSolutions ->
                                                solveHelp refs mergedSolutions (constraintSet |> ConstraintSet.applySubstitutions mergedSolutions)
                                            )
                        )
            )


removeTrivialConstraints : List Constraint -> List Constraint
removeTrivialConstraints constraints =
    constraints
        |> List.filter
            (\constraint ->
                case constraint of
                    Equality metaType1 metaType2 ->
                        metaType1 /= metaType2

                    Class metaType _ ->
                        case metaType of
                            -- If this is a variable we still need to resolve it
                            MetaVar _ ->
                                True

                            -- Otherwise it's a specific type already so we can remove this constraint
                            _ ->
                                False
            )


validateConstraints : List Constraint -> Result TypeError (List Constraint)
validateConstraints constraints =
    constraints
        |> List.map
            (\constraint ->
                case constraint of
                    Class (MetaVar _) _ ->
                        Ok constraint

                    Class metaType class ->
                        if Class.member metaType class then
                            Ok constraint

                        else
                            Err (ClassConstraintViolation metaType class)

                    _ ->
                        Ok constraint
            )
        |> ListOfResults.liftAllErrors
        |> Result.mapError typeErrors


findSubstitution : References -> List Constraint -> Result TypeError (Maybe SolutionMap)
findSubstitution refs constraints =
    case constraints of
        [] ->
            Ok Nothing

        firstConstraint :: restOfConstraints ->
            case firstConstraint of
                Equality metaType1 metaType2 ->
                    unifyMetaType refs [] metaType1 metaType2
                        |> Result.andThen
                            (\solutions ->
                                if SolutionMap.isEmpty solutions then
                                    findSubstitution refs restOfConstraints

                                else
                                    Ok (Just solutions)
                            )

                Class _ _ ->
                    findSubstitution refs restOfConstraints


addSolution : References -> Variable -> MetaType -> SolutionMap -> Result TypeError SolutionMap
addSolution refs var newSolution (SolutionMap currentSolutions) =
    case Dict.get var currentSolutions of
        Just existingSolution ->
            -- Unify with the existing solution
            unifyMetaType refs [] existingSolution newSolution
                |> Result.map
                    (\(SolutionMap newSubstitutions) ->
                        -- If it unifies apply the substitutions to the existing solution and add all new substitutions
                        SolutionMap
                            (currentSolutions
                                |> Dict.insert var
                                    (existingSolution
                                        |> MetaType.substituteVariables (Dict.toList newSubstitutions)
                                    )
                                |> Dict.union newSubstitutions
                            )
                    )

        Nothing ->
            -- Simply substitute and insert the new solution
            currentSolutions
                |> Dict.insert var newSolution
                |> SolutionMap
                |> SolutionMap.substituteVariable var newSolution
                |> Ok


mergeSolutions : References -> SolutionMap -> SolutionMap -> Result TypeError SolutionMap
mergeSolutions refs (SolutionMap newSolutions) currentSolutions =
    newSolutions
        |> Dict.toList
        |> List.foldl
            (\( var, newSolution ) solutionsSoFar ->
                solutionsSoFar
                    |> Result.andThen (addSolution refs var newSolution)
            )
            (Ok currentSolutions)


concatSolutions : References -> List SolutionMap -> Result TypeError SolutionMap
concatSolutions refs solutionMaps =
    solutionMaps
        |> List.foldl
            (\nextSolutions resultSoFar ->
                resultSoFar
                    |> Result.andThen
                        (\solutionsSoFar ->
                            mergeSolutions refs solutionsSoFar nextSolutions
                        )
            )
            (Ok SolutionMap.empty)


unifyMetaType : References -> List FQName -> MetaType -> MetaType -> Result TypeError SolutionMap
unifyMetaType refs aliases metaType1 metaType2 =
    if metaType1 == metaType2 then
        Ok SolutionMap.empty

    else
        case metaType1 of
            MetaVar var1 ->
                unifyVariable aliases var1 metaType2

            MetaTuple elems1 ->
                unifyTuple refs aliases elems1 metaType2

            MetaRef ref1 ->
                unifyRef refs aliases ref1 metaType2

            MetaApply fun1 arg1 ->
                unifyApply refs aliases fun1 arg1 metaType2

            MetaFun arg1 return1 ->
                unifyFun refs aliases arg1 return1 metaType2

            MetaRecord extends1 fields1 ->
                unifyRecord refs aliases extends1 fields1 metaType2

            MetaUnit ->
                unifyUnit aliases metaType2

            MetaAlias alias subject1 ->
                unifyMetaType refs (alias :: aliases) subject1 metaType2


unifyVariable : List FQName -> Variable -> MetaType -> Result TypeError SolutionMap
unifyVariable aliases var1 metaType2 =
    Ok (SolutionMap.singleton var1 (wrapInAliases aliases metaType2))


unifyTuple : References -> List FQName -> List MetaType -> MetaType -> Result TypeError SolutionMap
unifyTuple refs aliases elems1 metaType2 =
    case metaType2 of
        MetaVar var2 ->
            unifyVariable aliases var2 (MetaTuple elems1)

        MetaTuple elems2 ->
            if List.length elems1 == List.length elems2 then
                List.map2 (unifyMetaType refs aliases) elems1 elems2
                    |> ListOfResults.liftAllErrors
                    |> Result.mapError TypeErrors
                    |> Result.andThen (concatSolutions refs)

            else
                Err (CouldNotUnify TuplesOfDifferentSize (MetaTuple elems1) metaType2)

        _ ->
            Err (CouldNotUnify NoUnificationRule (MetaTuple elems1) metaType2)


unifyRef : References -> List FQName -> FQName -> MetaType -> Result TypeError SolutionMap
unifyRef refs aliases ref1 metaType2 =
    case metaType2 of
        MetaAlias alias subject2 ->
            unifyRef refs (alias :: aliases) ref1 subject2

        MetaVar var2 ->
            unifyVariable aliases var2 (MetaRef ref1)

        MetaRef ref2 ->
            if ref1 == ref2 then
                Ok SolutionMap.empty

            else
                Err (CouldNotUnify RefMismatch (MetaRef ref1) metaType2)

        MetaRecord extends2 fields2 ->
            unifyRecord refs aliases extends2 fields2 (MetaRef ref1)

        _ ->
            Err (CouldNotUnify NoUnificationRule (MetaRef ref1) metaType2)


unifyApply : References -> List FQName -> MetaType -> MetaType -> MetaType -> Result TypeError SolutionMap
unifyApply refs aliases fun1 arg1 metaType2 =
    case metaType2 of
        MetaAlias alias subject2 ->
            unifyApply refs (alias :: aliases) fun1 arg1 subject2

        MetaVar var2 ->
            unifyVariable aliases var2 (MetaApply fun1 arg1)

        MetaApply fun2 arg2 ->
            Result.andThen identity
                (Result.map2 (mergeSolutions refs)
                    (unifyMetaType refs aliases fun1 fun2)
                    (unifyMetaType refs aliases arg1 arg2)
                )

        _ ->
            Err (CouldNotUnify NoUnificationRule (MetaApply fun1 arg1) metaType2)


unifyFun : References -> List FQName -> MetaType -> MetaType -> MetaType -> Result TypeError SolutionMap
unifyFun refs aliases arg1 return1 metaType2 =
    case metaType2 of
        MetaAlias alias subject2 ->
            unifyFun refs (alias :: aliases) arg1 return1 subject2

        MetaVar var2 ->
            unifyVariable aliases var2 (MetaFun arg1 return1)

        MetaFun arg2 return2 ->
            Result.andThen identity
                (Result.map2 (mergeSolutions refs)
                    (unifyMetaType refs aliases arg1 arg2)
                    (unifyMetaType refs aliases return1 return2)
                )

        _ ->
            Err (CouldNotUnify NoUnificationRule (MetaFun arg1 return1) metaType2)


unifyRecord : References -> List FQName -> Maybe Variable -> Dict Name MetaType -> MetaType -> Result TypeError SolutionMap
unifyRecord refs aliases extends1 fields1 metaType2 =
    case metaType2 of
        MetaAlias alias subject2 ->
            unifyRecord refs (alias :: aliases) extends1 fields1 subject2

        MetaVar var2 ->
            unifyVariable aliases var2 (MetaRecord extends1 fields1)

        MetaRecord extends2 fields2 ->
            unifyFields refs extends1 fields1 extends2 fields2
                |> Result.andThen
                    (\( newFields, fieldSolutions ) ->
                        case extends1 of
                            Just extendsVar1 ->
                                mergeSolutions
                                    refs
                                    fieldSolutions
                                    (SolutionMap.singleton extendsVar1
                                        (wrapInAliases aliases (MetaRecord extends2 newFields))
                                    )

                            Nothing ->
                                case extends2 of
                                    Just extendsVar2 ->
                                        mergeSolutions
                                            refs
                                            fieldSolutions
                                            (SolutionMap.singleton extendsVar2
                                                (wrapInAliases aliases (MetaRecord extends1 newFields))
                                            )

                                    Nothing ->
                                        Ok fieldSolutions
                    )

        _ ->
            Err (CouldNotUnify NoUnificationRule (MetaRecord extends1 fields1) metaType2)


unifyFields : References -> Maybe Variable -> Dict Name MetaType -> Maybe Variable -> Dict Name MetaType -> Result TypeError ( Dict Name MetaType, SolutionMap )
unifyFields refs oldExtends oldFields newExtends newFields =
    let
        extraOldFields : Dict Name MetaType
        extraOldFields =
            Dict.diff oldFields newFields

        extraNewFields : Dict Name MetaType
        extraNewFields =
            Dict.diff newFields oldFields

        commonFieldsOldType : Dict Name MetaType
        commonFieldsOldType =
            Dict.intersect oldFields newFields

        fieldSolutionsResult : Result TypeError SolutionMap
        fieldSolutionsResult =
            commonFieldsOldType
                |> Dict.toList
                |> List.map
                    (\( fieldName, originalType ) ->
                        newFields
                            |> Dict.get fieldName
                            -- this should never happen but needed for type-safety
                            |> Result.fromMaybe (UnknownError ("Could not find field " ++ Name.toCamelCase fieldName))
                            |> Result.andThen (unifyMetaType refs [] originalType)
                    )
                |> ListOfResults.liftAllErrors
                |> Result.mapError typeErrors
                |> Result.andThen (concatSolutions refs)

        unifiedFields : Dict Name MetaType
        unifiedFields =
            Dict.union commonFieldsOldType
                (Dict.union extraOldFields extraNewFields)
    in
    if oldExtends == Nothing && not (Dict.isEmpty extraNewFields) then
        Err (CouldNotUnify FieldMismatch (MetaRecord oldExtends oldFields) (MetaRecord newExtends newFields))

    else if newExtends == Nothing && not (Dict.isEmpty extraOldFields) then
        Err (CouldNotUnify FieldMismatch (MetaRecord oldExtends oldFields) (MetaRecord newExtends newFields))

    else
        fieldSolutionsResult
            |> Result.map (Tuple.pair unifiedFields)


unifyUnit : List FQName -> MetaType -> Result TypeError SolutionMap
unifyUnit aliases metaType2 =
    case metaType2 of
        MetaAlias alias subject2 ->
            unifyUnit (alias :: aliases) subject2

        MetaVar var2 ->
            unifyVariable aliases var2 MetaUnit

        MetaUnit ->
            Ok SolutionMap.empty

        _ ->
            Err (CouldNotUnify NoUnificationRule MetaUnit metaType2)


wrapInAliases : List FQName -> MetaType -> MetaType
wrapInAliases aliases metaType =
    case aliases of
        [] ->
            metaType

        firstAlias :: restOfAliases ->
            MetaAlias firstAlias (wrapInAliases restOfAliases metaType)


applySolutionToAnnotatedDefinition : Value.Definition ta ( va, Variable ) -> ( ConstraintSet, SolutionMap ) -> Value.Definition ta ( va, Type () )
applySolutionToAnnotatedDefinition annotatedDef ( residualConstraints, solutionMap ) =
    annotatedDef
        |> Value.mapDefinitionAttributes identity
            (\( va, metaVar ) ->
                ( va
                , solutionMap
                    |> SolutionMap.get metaVar
                    |> Maybe.map (metaTypeToConcreteType solutionMap)
                    |> Maybe.withDefault (metaVar |> MetaType.toName |> Type.Variable ())
                )
            )


applySolutionToAnnotatedValue : Value () ( va, Variable ) -> ( ConstraintSet, SolutionMap ) -> TypedValue va
applySolutionToAnnotatedValue annotatedValue ( residualConstraints, solutionMap ) =
    annotatedValue
        |> Value.mapValueAttributes identity
            (\( va, metaVar ) ->
                ( va
                , solutionMap
                    |> SolutionMap.get metaVar
                    |> Maybe.map (metaTypeToConcreteType solutionMap)
                    |> Maybe.withDefault (metaVar |> MetaType.toName |> Type.Variable ())
                )
            )


typeErrors : List TypeError -> TypeError
typeErrors errors =
    case errors of
        [ single ] ->
            single

        _ ->
            TypeErrors errors


metaTypeVarForValue : Value ta ( va, Variable ) -> MetaType
metaTypeVarForValue value =
    value
        |> Value.valueAttribute
        |> Tuple.second
        |> MetaVar


metaTypeVarForPattern : Pattern ( va, Variable ) -> MetaType
metaTypeVarForPattern pattern =
    pattern
        |> Value.patternAttribute
        |> Tuple.second
        |> MetaVar<|MERGE_RESOLUTION|>--- conflicted
+++ resolved
@@ -151,11 +151,7 @@
 
         solution : Result TypeError ( ConstraintSet, SolutionMap )
         solution =
-<<<<<<< HEAD
             solve refs constraints
-=======
-            solve (MetaType.variableByIndex (lastVarIndex + 1)) refs constraints
->>>>>>> 10e602cf
     in
     solution
         |> Result.map (applySolutionToAnnotatedDefinition annotatedDef)
@@ -177,11 +173,7 @@
 
         solution : Result TypeError ( ConstraintSet, SolutionMap )
         solution =
-<<<<<<< HEAD
             solve refs constraints
-=======
-            solve (MetaType.variableByIndex (lastVarIndex + 1)) refs constraints
->>>>>>> 10e602cf
     in
     solution
         |> Result.map (applySolutionToAnnotatedValue annotatedValue)
