{-
   Copyright 2020 Morgan Stanley

   Licensed under the Apache License, Version 2.0 (the "License");
   you may not use this file except in compliance with the License.
   You may obtain a copy of the License at

       http://www.apache.org/licenses/LICENSE-2.0

   Unless required by applicable law or agreed to in writing, software
   distributed under the License is distributed on an "AS IS" BASIS,
   WITHOUT WARRANTIES OR CONDITIONS OF ANY KIND, either express or implied.
   See the License for the specific language governing permissions and
   limitations under the License.
-}


module Morphir.Spark.Backend exposing (..)

{-| This module encapsulates the Spark backend. It takes the Morphir IR as the input and returns an in-memory
representation of files generated. The consumer is responsible for getting the input IR and saving the output
to the file-system.

This uses a two-step process

1.  Map value nodes to the Spark IR
2.  Map the Spark IR to scala value nodes.

@docs mapDistribution, mapFunctionDefinition, mapValue, mapObjectExpression, mapExpression, mapNamedExpression, mapLiteral, mapFQName

-}

import Dict exposing (Dict)
import Morphir.File.FileMap exposing (FileMap)
import Morphir.IR as IR exposing (IR)
import Morphir.IR.AccessControlled as AccessControlled exposing (Access(..), AccessControlled)
import Morphir.IR.Distribution as Distribution exposing (Distribution)
import Morphir.IR.Documented as Documented exposing (Documented)
import Morphir.IR.FQName as FQName exposing (FQName)
import Morphir.IR.Literal exposing (Literal(..))
import Morphir.IR.Module as Module exposing (ModuleName)
import Morphir.IR.Name as Name exposing (Name)
import Morphir.IR.Type as Type exposing (Type)
import Morphir.IR.Value as Value exposing (TypedValue, Value)
import Morphir.SDK.ResultList as ResultList
import Morphir.Scala.AST as Scala
import Morphir.Scala.Backend as ScalaBackend
import Morphir.Scala.PrettyPrinter as PrettyPrinter
import Morphir.Spark.API as Spark
import Morphir.Spark.AST as SparkAST exposing (..)


type alias Options =
    {}


type Error
    = FunctionNotFound FQName
    | UnknownArgumentType (Type ())
    | MappingError SparkAST.Error


{-| Entry point for the Spark backend. It takes the Morphir IR as the input and returns an in-memory
representation of files generated.
-}
mapDistribution : Options -> Distribution -> FileMap
mapDistribution _ distro =
    let
        fixedDistro =
            fixDistribution distro
    in
    case fixedDistro of
        Distribution.Library packageName _ packageDef ->
            let
                ir : IR
                ir =
                    IR.fromDistribution fixedDistro
            in
            packageDef.modules
                |> Dict.toList
                |> List.map
                    (\( moduleName, accessControlledModuleDef ) ->
                        let
                            packagePath : List String
                            packagePath =
                                packageName
                                    ++ moduleName
                                    |> List.map (Name.toCamelCase >> String.toLower)

                            object : Scala.TypeDecl
                            object =
                                Scala.Object
                                    { modifiers = []
                                    , name = "SparkJobs"
                                    , extends = []
                                    , members =
                                        accessControlledModuleDef.value.values
                                            |> Dict.toList
                                            |> List.filterMap
                                                (\( valueName, _ ) ->
                                                    case mapFunctionDefinition ir ( packageName, moduleName, valueName ) of
                                                        Ok memberDecl ->
                                                            Just (Scala.withoutAnnotation memberDecl)

                                                        Err err ->
                                                            let
                                                                _ =
                                                                    Debug.log "mapFunctionDefinition error" err
                                                            in
                                                            Nothing
                                                )
                                    , body = Nothing
                                    }

                            compilationUnit : Scala.CompilationUnit
                            compilationUnit =
                                { dirPath = packagePath
                                , fileName = "SparkJobs.scala"
                                , packageDecl = packagePath
                                , imports = []
                                , typeDecls = [ Scala.Documented Nothing (Scala.withoutAnnotation object) ]
                                }
                        in
                        ( ( packagePath, "SparkJobs.scala" )
                        , PrettyPrinter.mapCompilationUnit (PrettyPrinter.Options 2 80) compilationUnit
                        )
                    )
                |> Dict.fromList


{-| Fix up the modules in the Distribution prior to generating Spark code
-}
fixDistribution : Distribution -> Distribution
fixDistribution distribution =
    case distribution of
        Distribution.Library libraryPackageName dependencies packageDef ->
            let
                updatedModules =
                    packageDef.modules
                        |> Dict.toList
                        |> List.map
                            (\( moduleName, accessControlledModuleDef ) ->
                                let
                                    updatedAccessControlledModuleDef =
                                        accessControlledModuleDef
                                            |> AccessControlled.map fixModuleDef
                                in
                                ( moduleName, updatedAccessControlledModuleDef )
                            )
                        |> Dict.fromList
            in
            Distribution.Library libraryPackageName dependencies { packageDef | modules = updatedModules }


{-| Fix up the values in a Module Definition prior to generating Spark code
-}
fixModuleDef : Module.Definition ta va -> Module.Definition ta va
fixModuleDef moduleDef =
    let
        updatedValues =
            moduleDef.values
                |> Dict.toList
                |> List.map
                    (\( valueName, accessControlledValueDef ) ->
                        let
                            updatedAccessControlledValueDef =
                                accessControlledValueDef
                                    |> AccessControlled.map
                                        (\documentedValueDef ->
                                            documentedValueDef
                                                |> Documented.map
                                                    (\valueDef ->
                                                        { valueDef | body = mapEnumToLiteral valueDef.body }
                                                    )
                                        )
                        in
                        ( valueName, updatedAccessControlledValueDef )
                    )
                |> Dict.fromList
    in
    { moduleDef | values = updatedValues }


{-| Replace no argument union constructors which correspond to enums, with string literals.
-}
mapEnumToLiteral : Value ta va -> Value ta va
mapEnumToLiteral value =
    value
        |> Value.rewriteValue
            (\currentValue ->
                case currentValue of
                    Value.Constructor va fqn ->
                        let
                            literal =
                                fqn
                                    |> FQName.getLocalName
                                    |> Name.toTitleCase
                                    |> StringLiteral
                                    |> Value.Literal va
                        in
                        Just literal

                    _ ->
                        Nothing
            )


{-| Maps function definitions defined within the current package to scala
-}
mapFunctionDefinition : IR -> FQName -> Result Error Scala.MemberDecl
mapFunctionDefinition ir (( _, _, localFunctionName ) as fullyQualifiedFunctionName) =
    let
        mapFunctionInputs : List ( Name, va, Type () ) -> Result Error (List Scala.ArgDecl)
        mapFunctionInputs inputTypes =
            inputTypes
                |> List.map
                    (\( argName, _, argType ) ->
                        case argType of
                            Type.Reference _ ( [ [ "morphir" ], [ "s", "d", "k" ] ], [ [ "list" ] ], [ "list" ] ) [ _ ] ->
                                Ok
                                    { modifiers = []
                                    , tpe = Spark.dataFrame
                                    , name = Name.toCamelCase argName
                                    , defaultValue = Nothing
                                    }

                            other ->
                                Err (UnknownArgumentType other)
                    )
                |> ResultList.keepFirstError
    in
    ir
        |> IR.lookupValueDefinition fullyQualifiedFunctionName
        |> Result.fromMaybe (FunctionNotFound fullyQualifiedFunctionName)
        |> Result.andThen
            (\functionDef ->
                Result.map2
                    (\scalaArgs scalaFunctionBody ->
                        Scala.FunctionDecl
                            { modifiers = []
                            , name = localFunctionName |> Name.toCamelCase
                            , typeArgs = []
                            , args = [ scalaArgs ]
                            , returnType = Just Spark.dataFrame
                            , body = Just scalaFunctionBody
                            }
                    )
                    (mapFunctionInputs functionDef.inputTypes)
                    (mapValue ir functionDef.body)
            )


{-| Maps morphir values to scala values
-}
mapValue : IR -> TypedValue -> Result Error Scala.Value
mapValue ir body =
    body
        |> SparkAST.objectExpressionFromValue ir
        |> Result.mapError MappingError
        |> Result.andThen mapObjectExpressionToScala


{-| Maps Spark ObjectExpressions to scala values.
ObjectExpressions are defined as part of the SparkIR
-}
mapObjectExpressionToScala : ObjectExpression -> Result Error Scala.Value
mapObjectExpressionToScala objectExpression =
    case objectExpression of
        From name ->
            Name.toCamelCase name |> Scala.Variable |> Ok

        Filter predicate sourceRelation ->
            mapObjectExpressionToScala sourceRelation
                |> Result.map
                    (Spark.filter
                        (mapExpression predicate)
                    )

        Select fieldExpressions sourceRelation ->
            mapObjectExpressionToScala sourceRelation
                |> Result.map
                    (Spark.select
                        (fieldExpressions
                            |> mapNamedExpressions
                        )
                    )

<<<<<<< HEAD
        Join joinType baseRelation joinedRelation onClause ->
            let
                joinTypeName : String
                joinTypeName =
                    case joinType of
                        Inner ->
                            "inner"

                        Left ->
                            "left"
            in
            Result.map2
                (\baseDataFrame joinedDataFrame ->
                    Spark.join
                        baseDataFrame
                        (mapExpression onClause)
                        joinTypeName
                        joinedDataFrame
                )
                (mapObjectExpressionToScala baseRelation)
                (mapObjectExpressionToScala joinedRelation)
=======
        Aggregate groupfield fieldExpressions sourceRelation ->
            mapObjectExpressionToScala sourceRelation
                |> Result.map
                    (Spark.aggregate
                        groupfield
                        (mapNamedExpressions fieldExpressions)
                    )
>>>>>>> 8999b78d


{-| Maps Spark Expressions to scala values.
Expressions are defined as part of the SparkIR.
-}
mapExpression : Expression -> Scala.Value
mapExpression expression =
    case expression of
        BinaryOperation simpleExpression leftExpr rightExpr ->
            Scala.BinOp
                (mapExpression leftExpr)
                simpleExpression
                (mapExpression rightExpr)

        Column colName ->
            Spark.column colName

        Literal literal ->
            mapLiteral literal |> Scala.Literal

        Variable name ->
            Scala.Variable name

        WhenOtherwise condition thenBranch elseBranch ->
            let
                toIfElseChain : Expression -> Scala.Value -> Scala.Value
                toIfElseChain v branchesSoFar =
                    case v of
                        WhenOtherwise cond nextThenBranch nextElseBranch ->
                            Spark.andWhen
                                (mapExpression cond)
                                (mapExpression nextThenBranch)
                                branchesSoFar
                                |> toIfElseChain nextElseBranch

                        _ ->
                            Spark.otherwise
                                (mapExpression v)
                                branchesSoFar
            in
            Spark.when
                (mapExpression condition)
                (mapExpression thenBranch)
                |> toIfElseChain elseBranch

        Method target name argList ->
            Scala.Apply
                (Scala.Select (mapExpression target) name)
                (argList
                    |> List.map mapExpression
                    |> List.map (Scala.ArgValue Nothing)
                )

        Function name argList ->
            Scala.Apply
                (Scala.Ref [ "org", "apache", "spark", "sql", "functions" ] name)
                (argList
                    |> List.map mapExpression
                    |> List.map (Scala.ArgValue Nothing)
                )


{-| Maps NamedExpressions to scala values.
-}
mapNamedExpressions : NamedExpressions -> List Scala.Value
mapNamedExpressions nameExpressions =
    List.map
        (\( columnName, named ) ->
            mapExpression named
                |> Spark.alias (Name.toCamelCase columnName)
        )
        nameExpressions


{-| Maps Spark Literals to scala Literals.
-}
mapLiteral : Literal -> Scala.Lit
mapLiteral l =
    case l of
        BoolLiteral bool ->
            Scala.BooleanLit bool

        CharLiteral char ->
            Scala.CharacterLit char

        StringLiteral string ->
            Scala.StringLit string

        WholeNumberLiteral int ->
            Scala.IntegerLit int

        FloatLiteral float ->
            Scala.FloatLit float

        DecimalLiteral _ ->
            Debug.todo "branch 'DecimalLiteral _' not implemented"


{-| Maps a fully qualified name to scala Ref value.
-}
mapFQName : FQName -> Scala.Value
mapFQName fQName =
    let
        ( path, name ) =
            ScalaBackend.mapFQNameToPathAndName fQName
    in
    Scala.Ref path (ScalaBackend.mapValueName name)<|MERGE_RESOLUTION|>--- conflicted
+++ resolved
@@ -285,7 +285,14 @@
                         )
                     )
 
-<<<<<<< HEAD
+        Aggregate groupfield fieldExpressions sourceRelation ->
+            mapObjectExpressionToScala sourceRelation
+                |> Result.map
+                    (Spark.aggregate
+                        groupfield
+                        (mapNamedExpressions fieldExpressions)
+                    )
+
         Join joinType baseRelation joinedRelation onClause ->
             let
                 joinTypeName : String
@@ -307,15 +314,6 @@
                 )
                 (mapObjectExpressionToScala baseRelation)
                 (mapObjectExpressionToScala joinedRelation)
-=======
-        Aggregate groupfield fieldExpressions sourceRelation ->
-            mapObjectExpressionToScala sourceRelation
-                |> Result.map
-                    (Spark.aggregate
-                        groupfield
-                        (mapNamedExpressions fieldExpressions)
-                    )
->>>>>>> 8999b78d
 
 
 {-| Maps Spark Expressions to scala values.
