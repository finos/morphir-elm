--- conflicted
+++ resolved
@@ -73,9 +73,6 @@
         console.log("could not read morphir-tests.json, defaulting to an empty test!")
     }
 
-    console.log(options);
-    
-
     const generatedFiles: string[] = await generate(
       options,
       JSON.parse(morphirIrJson.toString()),
@@ -113,26 +110,7 @@
     });
     cli.copyRedistributables(options, outputPath);
     return Promise.all(writePromises.concat(deletePromises));
-<<<<<<< HEAD
   }
-=======
-  };
-  
-const program = new Command()
-program
-    .name('morphir scala-gen')
-    .description('Generate scala code from Morphir IR')
-    .option('-i, --input <path>', 'Source location where the Morphir IR will be loaded from.', 'morphir-ir.json')
-    .option('-o, --output <path>', 'Target location where the generated code will be saved.', './dist')
-    .option('-t, --target <type>', 'Language to Generate.', 'Scala')
-    .option('-e, --target-version <version>', 'Language version to Generate.', '2.11')
-    .option('-c, --copy-deps', 'Copy the dependencies used by the generated code to the output path.', false)
-    .option('-m, --limitToModules <comma.separated,list.of,module.names>', 'Limit the set of modules that will be included.', '')
-    .option('-s, --include-codecs <type>', 'Generate the scala codecs as well', false)
-    .option('--generate-test-generic', 'Generate generic test cases from morphir tests that can be used for testing', false)
-    .option('--generate-test-scalatest', 'Generate runnable scalatest test cases', false)
-    .parse(process.argv)
->>>>>>> a5deeba4
 
 gen(program.opts().input, path.resolve(program.opts().output), program.opts())
     .then(() =>{
